--- conflicted
+++ resolved
@@ -23,8 +23,7 @@
 use zenoh_cfg_properties::config::*;
 use zenoh_codec::{RCodec, WCodec, Zenoh060};
 use zenoh_config::{EndPoint, ModeDependent};
-use zenoh_core::Result as ZResult;
-use zenoh_core::{bail, zerror};
+use zenoh_core::{bail, zerror, Result as ZResult};
 use zenoh_link::Locator;
 use zenoh_protocol::{
     core::{whatami::WhatAmIMatcher, WhatAmI, ZenohId},
@@ -33,17 +32,6 @@
 use zenoh_transport::TransportUnicast;
 
 const RCV_BUF_SIZE: usize = u16::MAX as usize;
-<<<<<<< HEAD
-const SCOUT_INITIAL_PERIOD: u64 = 1000; //ms
-const SCOUT_MAX_PERIOD: u64 = 8000; //ms
-const SCOUT_PERIOD_INCREASE_FACTOR: u64 = 2;
-const CONNECTION_RETRY_INITIAL_PERIOD: u64 = 1000; //ms
-const CONNECTION_RETRY_MAX_PERIOD: u64 = 4000; //ms
-const CONNECTION_RETRY_PERIOD_INCREASE_FACTOR: u64 = 2;
-const ROUTER_DEFAULT_LISTENER: &str = "tcp/0.0.0.0:7447";
-const PEER_DEFAULT_LISTENER: &str = "tcp/0.0.0.0:0";
-=======
-const SEND_BUF_INITIAL_SIZE: usize = 8;
 const SCOUT_INITIAL_PERIOD: Duration = Duration::from_millis(1_000);
 const SCOUT_MAX_PERIOD: Duration = Duration::from_millis(8_000);
 const SCOUT_PERIOD_INCREASE_FACTOR: u32 = 2;
@@ -53,7 +41,6 @@
 const CONNECTION_RETRY_PERIOD_INCREASE_FACTOR: u32 = 2;
 const ROUTER_DEFAULT_LISTENER: &str = "tcp/[::]:7447";
 const PEER_DEFAULT_LISTENER: &str = "tcp/[::]:0";
->>>>>>> 9881d91c
 
 pub enum Loop {
     Continue,
@@ -348,7 +335,7 @@
             match self.manager().add_listener(endpoint).await {
                 Ok(listener) => log::debug!("Listener {} added", listener),
                 Err(err) => {
-                    log::error!("Unable to open listener {}: {}", listener, err);
+                    log::error!("Unable to open listener {} : {}", listener, err);
                     return Err(err);
                 }
             }
@@ -386,7 +373,7 @@
                             }
                         },
                         Err(err) => {
-                            log::error!("Unable to find interface {}: {}", name, err);
+                            log::error!("Unable to find interface {} : {}", name, err);
                             None
                         }
                     },
@@ -399,12 +386,12 @@
         let socket = match Socket::new(Domain::IPV4, Type::DGRAM, None) {
             Ok(socket) => socket,
             Err(err) => {
-                log::error!("Unable to create datagram socket: {}", err);
+                log::error!("Unable to create datagram socket : {}", err);
                 bail!(err => "Unable to create datagram socket");
             }
         };
         if let Err(err) = socket.set_reuse_address(true) {
-            log::error!("Unable to set SO_REUSEADDR option: {}", err);
+            log::error!("Unable to set SO_REUSEADDR option : {}", err);
             bail!(err => "Unable to set SO_REUSEADDR option");
         }
         let addr: IpAddr = {
@@ -420,13 +407,8 @@
         match socket.bind(&SocketAddr::new(addr, sockaddr.port()).into()) {
             Ok(()) => log::debug!("UDP port bound to {}", sockaddr),
             Err(err) => {
-<<<<<<< HEAD
-                log::error!("Unable to bind udp port {}: {}", sockaddr, err);
-                bail!(err => "Unable to bind udp port {}", sockaddr);
-=======
                 log::error!("Unable to bind UDP port {} : {}", sockaddr, err);
                 bail!(err => "Unable to bind UDP port {}", sockaddr);
->>>>>>> 9881d91c
             }
         }
 
@@ -435,7 +417,7 @@
                 Ok(()) => log::debug!("Joined multicast group {} on interface 0", sockaddr.ip()),
                 Err(err) => {
                     log::error!(
-                        "Unable to join multicast group {} on interface 0: {}",
+                        "Unable to join multicast group {} on interface 0 : {}",
                         sockaddr.ip(),
                         err
                     );
@@ -455,7 +437,7 @@
                                 iface_addr,
                             ),
                             Err(err) => log::warn!(
-                                "Unable to join multicast group {} on interface {}: {}",
+                                "Unable to join multicast group {} on interface {} : {}",
                                 sockaddr.ip(),
                                 iface_addr,
                                 err,
@@ -479,7 +461,7 @@
         let socket = match Socket::new(Domain::IPV4, Type::DGRAM, None) {
             Ok(socket) => socket,
             Err(err) => {
-                log::warn!("Unable to create datagram socket: {}", err);
+                log::warn!("Unable to create datagram socket : {}", err);
                 bail!(err=> "Unable to create datagram socket");
             }
         };
@@ -494,7 +476,7 @@
                 log::debug!("UDP port bound to {}", local_addr);
             }
             Err(err) => {
-                log::warn!("Unable to bind udp port {}:0: {}", addr, err);
+                log::warn!("Unable to bind udp port {}:0 : {}", addr, err);
                 bail!(err => "Unable to bind udp port {}:0", addr);
             }
         }
@@ -564,7 +546,6 @@
             let mut delay = SCOUT_INITIAL_PERIOD;
 
             let scout = ScoutingMessage::make_scout(Some(matcher), true, None);
-
             let mut wbuf = vec![];
             let mut writer = wbuf.writer();
             let codec = Zenoh060::default();
@@ -585,7 +566,7 @@
                         .await
                     {
                         log::debug!(
-                            "Unable to send {:?} to {} on interface {}: {}",
+                            "Unable to send {:?} to {} on interface {} : {}",
                             scout.body,
                             mcast_addr,
                             socket
@@ -619,18 +600,18 @@
                                             break;
                                         }
                                     } else {
-                                        log::warn!("Received unexpected Hello: {:?}", msg.body);
+                                        log::warn!("Received unexpected Hello : {:?}", msg.body);
                                     }
                                 }
                             } else {
                                 log::trace!(
-                                    "Received unexpected UDP datagram from {}: {:?}",
+                                    "Received unexpected UDP datagram from {} : {:?}",
                                     peer,
                                     &buf.as_slice()[..n]
                                 );
                             }
                         }
-                        Err(e) => log::debug!("Error receiving UDP datagram: {}", e),
+                        Err(e) => log::debug!("Error receiving UDP datagram : {}", e),
                     }
                 }
             }
@@ -668,13 +649,13 @@
                     );
                 } else {
                     log::warn!(
-                        "Unable to connect any locator of scouted peer {}: {:?}",
+                        "Unable to connect any locator of scouted peer {} : {:?}",
                         zid,
                         locators
                     );
                 }
             } else {
-                log::trace!("Already connected scouted peer: {}", zid);
+                log::trace!("Already connected scouted peer : {}", zid);
             }
         }
     }
@@ -700,7 +681,7 @@
                     }
                     log::warn!("Unable to connect to scouted {:?}", hello);
                 } else {
-                    log::warn!("Received Hello with no locators: {:?}", hello);
+                    log::warn!("Received Hello with no locators : {:?}", hello);
                 }
                 Loop::Continue
             })
@@ -726,11 +707,11 @@
                     if !hello.locators.is_empty() {
                         self.connect_peer(zid, &hello.locators).await
                     } else {
-                        log::warn!("Received Hello with no locators: {:?}", hello);
+                        log::warn!("Received Hello with no locators : {:?}", hello);
                     }
                 }
                 None => {
-                    log::warn!("Received Hello with no zid: {:?}", hello);
+                    log::warn!("Received Hello with no zid : {:?}", hello);
                 }
             }
             Loop::Continue
@@ -813,13 +794,13 @@
                         codec.write(&mut writer, &hello).unwrap();
 
                         if let Err(err) = socket.send_to(wbuf.as_slice(), peer).await {
-                            log::error!("Unable to send {:?} to {}: {}", hello.body, peer, err);
+                            log::error!("Unable to send {:?} to {} : {}", hello.body, peer, err);
                         }
                     }
                 }
             } else {
                 log::trace!(
-                    "Received unexpected UDP datagram from {}: {:?}",
+                    "Received unexpected UDP datagram from {} : {:?}",
                     peer,
                     &buf.as_slice()[..n]
                 );
