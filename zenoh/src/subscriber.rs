//
// Copyright (c) 2022 ZettaScale Technology
//
// This program and the accompanying materials are made available under the
// terms of the Eclipse Public License 2.0 which is available at
// http://www.eclipse.org/legal/epl-2.0, or the Apache License, Version 2.0
// which is available at https://www.apache.org/licenses/LICENSE-2.0.
//
// SPDX-License-Identifier: EPL-2.0 OR Apache-2.0
//
// Contributors:
//   ZettaScale Zenoh Team, <zenoh@zettascale.tech>
//

//! Subscribing primitives.
<<<<<<< HEAD
use crate::prelude::{Callback, Id, IntoHandler, KeyExpr, Sample};
=======
use crate::prelude::*;
use crate::sync::ZFuture;
>>>>>>> 451b997a
use crate::time::Period;
use crate::API_DATA_RECEPTION_CHANNEL_SIZE;
use crate::{Result as ZResult, SessionRef};
use std::fmt;
use std::ops::Deref;
use std::sync::Arc;
<<<<<<< HEAD
use std::sync::RwLock;
use zenoh_core::{AsyncResolve, Resolvable, Resolve, SyncResolve};
=======
>>>>>>> 451b997a
use zenoh_protocol_core::SubInfo;

/// The subscription mode.
pub use zenoh_protocol_core::SubMode;

/// The kind of reliability.
pub use zenoh_protocol_core::Reliability;

pub(crate) struct SubscriberState {
    pub(crate) id: Id,
    pub(crate) key_expr: KeyExpr<'static>,
    pub(crate) key_expr_str: String,
    pub(crate) callback: Callback<Sample>,
}

impl fmt::Debug for SubscriberState {
    fn fmt(&self, f: &mut fmt::Formatter) -> fmt::Result {
        write!(
            f,
            "Subscriber{{ id:{}, key_expr:{} }}",
            self.id, self.key_expr_str
        )
    }
}

/// A subscriber that provides data through a callback.
///
/// Subscribers are automatically undeclared when dropped.
pub struct CallbackSubscriber<'a> {
    pub(crate) session: SessionRef<'a>,
    pub(crate) state: Arc<SubscriberState>,
}

impl<'l> CallbackSubscriber<'l> {
    /// Pull available data for a pull-mode [`CallbackSubscriber`](CallbackSubscriber).
    ///
    /// # Examples
    /// ```
    /// # async_std::task::block_on(async {
    /// use zenoh::prelude::*;
    /// use zenoh::subscriber::SubMode;
    ///
    /// let session = zenoh::open(config::peer()).await.unwrap();
    /// let subscriber = session.subscribe("/key/expression")
    ///     .callback(|sample| { println!("Received : {} {}", sample.key_expr, sample.value); })
    ///     .mode(SubMode::Pull).await.unwrap();
    /// subscriber.pull();
    /// # })
    /// ```
    #[inline]
    pub fn pull(&self) -> impl Resolve<ZResult<()>> + '_ {
        self.session.pull(&self.state.key_expr)
    }

    /// Close a [`CallbackSubscriber`](CallbackSubscriber).
    ///
    /// `CallbackSubscribers` are automatically closed when dropped, but you may want to use this function to handle errors or
    /// close the `CallbackSubscriber` asynchronously.
    ///
    /// # Examples
    /// ```
    /// # async_std::task::block_on(async {
    /// use zenoh::prelude::*;
    ///
    /// let session = zenoh::open(config::peer()).await.unwrap();
    /// # fn data_handler(_sample: Sample) { };
    /// let subscriber = session.subscribe("/key/expression")
    ///     .callback(data_handler).await.unwrap();
    /// subscriber.close().await.unwrap();
    /// # })
    /// ```
    #[inline]
    pub fn undeclare(self) -> impl Resolve<ZResult<()>> + 'l {
        CallbackSubscriberUndeclare {
            s: std::mem::ManuallyDrop::new(self),
            alive: true,
        }
    }
}
struct CallbackSubscriberUndeclare<'a> {
    s: std::mem::ManuallyDrop<CallbackSubscriber<'a>>,
    alive: bool,
}
impl Resolvable for CallbackSubscriberUndeclare<'_> {
    type Output = ZResult<()>;
}
impl SyncResolve for CallbackSubscriberUndeclare<'_> {
    fn res_sync(mut self) -> Self::Output {
        self.alive = false;
        self.s.session.unsubscribe(self.s.state.id).res_sync()
    }
}
impl AsyncResolve for CallbackSubscriberUndeclare<'_> {
    type Future = futures::future::Ready<ZResult<()>>;
    fn res_async(mut self) -> Self::Future {
        self.alive = false;
        self.s.session.unsubscribe(self.s.state.id).res_async()
    }
}
impl Drop for CallbackSubscriberUndeclare<'_> {
    fn drop(&mut self) {
        if self.alive {
            unsafe { std::mem::ManuallyDrop::drop(&mut self.s) }
        }
    }
}
impl Drop for CallbackSubscriber<'_> {
    fn drop(&mut self) {
        let _ = self.session.unsubscribe(self.state.id).res_sync();
    }
}

impl fmt::Debug for CallbackSubscriber<'_> {
    fn fmt(&self, f: &mut fmt::Formatter) -> fmt::Result {
        self.state.fmt(f)
    }
}

#[derive(Debug, Clone)]
pub struct SubscriberBuilder<'a, 'b> {
    pub(crate) session: SessionRef<'a>,
    pub(crate) key_expr: KeyExpr<'b>,
    pub(crate) reliability: Reliability,
    pub(crate) mode: SubMode,
    pub(crate) period: Option<Period>,
    pub(crate) local: bool,
}

impl<'a, 'b> SubscriberBuilder<'a, 'b> {
    /// Make the built Subscriber a [`CallbackSubscriber`](CallbackSubscriber).
    #[inline]
    pub fn callback<Callback>(
        self,
        callback: Callback,
    ) -> CallbackSubscriberBuilder<'a, 'b, Callback>
    where
        Callback: Fn(Sample) + Send + Sync + 'static,
    {
        CallbackSubscriberBuilder {
            session: self.session,
            key_expr: self.key_expr,
            reliability: self.reliability,
            mode: self.mode,
            period: self.period,
            local: self.local,
            callback: Some(callback),
        }
    }

    /// Make the built Subscriber a [`CallbackSubscriber`](CallbackSubscriber).
    #[inline]
    pub fn callback_mut<CallbackMut>(
        self,
        callback: CallbackMut,
    ) -> CallbackSubscriberBuilder<'a, 'b, impl Fn(Sample) + Send + Sync + 'static>
    where
        CallbackMut: FnMut(Sample) + Send + Sync + 'static,
    {
        self.callback(locked(callback))
    }

    /// Make the built Subscriber a [`HandlerSubscriber`](HandlerSubscriber).
    #[inline]
    pub fn with<IntoHandler, Receiver>(
        self,
        handler: IntoHandler,
    ) -> HandlerSubscriberBuilder<'a, 'b, Receiver>
    where
        IntoHandler: crate::prelude::IntoHandler<Sample, Receiver>,
    {
        HandlerSubscriberBuilder {
            session: self.session,
            key_expr: self.key_expr,
            reliability: self.reliability,
            mode: self.mode,
            period: self.period,
            local: self.local,
            handler: Some(handler.into_handler()),
        }
    }

    /// Change the subscription reliability.
    #[inline]
    pub fn reliability(mut self, reliability: Reliability) -> Self {
        self.reliability = reliability;
        self
    }

    /// Change the subscription reliability to `Reliable`.
    #[inline]
    pub fn reliable(mut self) -> Self {
        self.reliability = Reliability::Reliable;
        self
    }

    /// Change the subscription reliability to `BestEffort`.
    #[inline]
    pub fn best_effort(mut self) -> Self {
        self.reliability = Reliability::BestEffort;
        self
    }

    /// Change the subscription mode.
    #[inline]
    pub fn mode(mut self, mode: SubMode) -> Self {
        self.mode = mode;
        self
    }

    /// Change the subscription mode to Push.
    #[inline]
    pub fn push_mode(mut self) -> Self {
        self.mode = SubMode::Push;
        self.period = None;
        self
    }

    /// Change the subscription mode to Pull.
    #[inline]
    pub fn pull_mode(mut self) -> Self {
        self.mode = SubMode::Pull;
        self
    }

    /// Change the subscription period.
    #[inline]
    pub fn period(mut self, period: Option<Period>) -> Self {
        self.period = period;
        self
    }

    /// Make the subscription local only.
    #[inline]
    pub fn local(mut self) -> Self {
        self.local = true;
        self
    }
}

impl<'a> Resolvable for SubscriberBuilder<'a, '_> {
    type Output = ZResult<HandlerSubscriber<'a, flume::Receiver<Sample>>>;
}

impl<'a> SyncResolve for SubscriberBuilder<'a, '_> {
    fn res_sync(self) -> Self::Output {
        log::trace!("subscribe({:?})", self.key_expr);
        HandlerSubscriberBuilder {
            session: self.session.clone(),
            key_expr: self.key_expr.clone(),
            reliability: self.reliability,
            mode: self.mode,
            period: self.period,
            local: self.local,
            handler: Some(flume::bounded(*API_DATA_RECEPTION_CHANNEL_SIZE).into_handler()),
        }
        .res_sync()
    }
}
impl<'a> AsyncResolve for SubscriberBuilder<'a, '_> {
    type Future = futures::future::Ready<Self::Output>;
    fn res_async(self) -> Self::Future {
        futures::future::ready(self.res_sync())
    }
}

/// A builder for initializing a [`CallbackSubscriber`](CallbackSubscriber).
///
/// The result of this builder can be accessed synchronously via [`wait()`](ZFuture::wait())
/// or asynchronously via `.await`.
///
/// # Examples
/// ```
/// # async_std::task::block_on(async {
/// use zenoh::prelude::*;
///
/// let session = zenoh::open(config::peer()).await.unwrap();
/// let subscriber = session
///     .subscribe("/key/expression")
///     .callback(|sample| { println!("Received : {} {}", sample.key_expr, sample.value); })
///     .best_effort()
///     .pull_mode()
///     .await
///     .unwrap();
/// # })
/// ```
#[derive(Clone)]
#[must_use = "ZFutures do nothing unless you `.wait()`, `.await` or poll them"]
pub struct CallbackSubscriberBuilder<'a, 'b, Callback>
where
    Callback: Fn(Sample) + Send + Sync + 'static,
{
    session: SessionRef<'a>,
    key_expr: KeyExpr<'b>,
    reliability: Reliability,
    mode: SubMode,
    period: Option<Period>,
    local: bool,
    callback: Option<Callback>,
}

<<<<<<< HEAD
=======
impl<'a, 'b, Callback> std::future::Future for CallbackSubscriberBuilder<'a, 'b, Callback>
where
    Callback: Fn(Sample) + Unpin + Send + Sync + 'static,
{
    type Output = <Self as Runnable>::Output;

    #[inline]
    fn poll(
        mut self: std::pin::Pin<&mut Self>,
        _cx: &mut async_std::task::Context<'_>,
    ) -> std::task::Poll<<Self as ::std::future::Future>::Output> {
        std::task::Poll::Ready(self.run())
    }
}

impl<'a, 'b, Callback> zenoh_sync::ZFuture for CallbackSubscriberBuilder<'a, 'b, Callback>
where
    Callback: Fn(Sample) + Unpin + Send + Sync + 'static,
{
    #[inline]
    fn wait(mut self) -> Self::Output {
        self.run()
    }
}

>>>>>>> 451b997a
impl<Callback> fmt::Debug for CallbackSubscriberBuilder<'_, '_, Callback>
where
    Callback: Fn(Sample) + Send + Sync + 'static,
{
    fn fmt(&self, f: &mut fmt::Formatter<'_>) -> fmt::Result {
        f.debug_struct("CallbackSubscriberBuilder")
            .field("session", &self.session)
            .field("key_expr", &self.key_expr)
            .field("reliability", &self.reliability)
            .field("mode", &self.mode)
            .field("period", &self.period)
            .finish()
    }
}

impl<'a, 'b, Callback> CallbackSubscriberBuilder<'a, 'b, Callback>
where
    Callback: Fn(Sample) + Send + Sync + 'static,
{
    /// Change the subscription reliability.
    #[inline]
    pub fn reliability(mut self, reliability: Reliability) -> Self {
        self.reliability = reliability;
        self
    }

    /// Change the subscription reliability to `Reliable`.
    #[inline]
    pub fn reliable(mut self) -> Self {
        self.reliability = Reliability::Reliable;
        self
    }

    /// Change the subscription reliability to `BestEffort`.
    #[inline]
    pub fn best_effort(mut self) -> Self {
        self.reliability = Reliability::BestEffort;
        self
    }

    /// Change the subscription mode.
    #[inline]
    pub fn mode(mut self, mode: SubMode) -> Self {
        self.mode = mode;
        self
    }

    /// Change the subscription mode to Push.
    #[inline]
    pub fn push_mode(mut self) -> Self {
        self.mode = SubMode::Push;
        self.period = None;
        self
    }

    /// Change the subscription mode to Pull.
    #[inline]
    pub fn pull_mode(mut self) -> Self {
        self.mode = SubMode::Pull;
        self
    }

    /// Change the subscription period.
    #[inline]
    pub fn period(mut self, period: Option<Period>) -> Self {
        self.period = period;
        self
    }

    /// Make the subscription local onlyu.
    #[inline]
    pub fn local(mut self) -> Self {
        self.local = true;
        self
    }
}

<<<<<<< HEAD
impl<'a, F: FnMut(Sample) + Send + Sync> Resolvable for CallbackSubscriberBuilder<'a, '_, F> {
=======
impl<'a, Callback> Runnable for CallbackSubscriberBuilder<'a, '_, Callback>
where
    Callback: Fn(Sample) + Send + Sync + 'static,
{
>>>>>>> 451b997a
    type Output = ZResult<CallbackSubscriber<'a>>;
}

impl<F: FnMut(Sample) + Send + Sync> SyncResolve for CallbackSubscriberBuilder<'_, '_, F> {
    fn res_sync(mut self) -> Self::Output {
        log::trace!("declare_callback_subscriber({:?})", self.key_expr);
        if self.local {
            self.session
                .declare_local_subscriber(&self.key_expr, Arc::new(self.callback.take().unwrap()))
                .map(|sub_state| CallbackSubscriber {
                    session: self.session.clone(),
                    state: sub_state,
                })
        } else {
            self.session
                .declare_subscriber(
                    &self.key_expr,
                    Arc::new(self.callback.take().unwrap()),
                    &SubInfo {
                        reliability: self.reliability,
                        mode: self.mode,
                        period: self.period,
                    },
                )
                .map(|sub_state| CallbackSubscriber {
                    session: self.session.clone(),
                    state: sub_state,
                })
        }
    }
}
impl<F: FnMut(Sample) + Send + Sync> AsyncResolve for CallbackSubscriberBuilder<'_, '_, F> {
    type Future = futures::future::Ready<Self::Output>;
    fn res_async(self) -> Self::Future {
        futures::future::ready(self.res_sync())
    }
}

#[derive(Clone)]
#[must_use = "ZFutures do nothing unless you `.wait()`, `.await` or poll them"]
pub struct HandlerSubscriberBuilder<'a, 'b, Receiver> {
    session: SessionRef<'a>,
    key_expr: KeyExpr<'b>,
    reliability: Reliability,
    mode: SubMode,
    period: Option<Period>,
    local: bool,
    handler: Option<crate::prelude::Handler<Sample, Receiver>>,
}

impl<Receiver> fmt::Debug for HandlerSubscriberBuilder<'_, '_, Receiver> {
    fn fmt(&self, f: &mut fmt::Formatter<'_>) -> fmt::Result {
        f.debug_struct("HandlerSubscriberBuilder")
            .field("key_expr", &self.key_expr)
            .field("reliability", &self.reliability)
            .field("mode", &self.mode)
            .field("period", &self.period)
            .finish()
    }
}

impl<'a, 'b, Receiver> HandlerSubscriberBuilder<'a, 'b, Receiver> {
    /// Change the subscription reliability.
    #[inline]
    pub fn reliability(mut self, reliability: Reliability) -> Self {
        self.reliability = reliability;
        self
    }

    /// Change the subscription reliability to `Reliable`.
    #[inline]
    pub fn reliable(mut self) -> Self {
        self.reliability = Reliability::Reliable;
        self
    }

    /// Change the subscription reliability to `BestEffort`.
    #[inline]
    pub fn best_effort(mut self) -> Self {
        self.reliability = Reliability::BestEffort;
        self
    }

    /// Change the subscription mode.
    #[inline]
    pub fn mode(mut self, mode: SubMode) -> Self {
        self.mode = mode;
        self
    }

    /// Change the subscription mode to Push.
    #[inline]
    pub fn push_mode(mut self) -> Self {
        self.mode = SubMode::Push;
        self.period = None;
        self
    }

    /// Change the subscription mode to Pull.
    #[inline]
    pub fn pull_mode(mut self) -> Self {
        self.mode = SubMode::Pull;
        self
    }

    /// Change the subscription period.
    #[inline]
    pub fn period(mut self, period: Option<Period>) -> Self {
        self.period = period;
        self
    }

    /// Make the subscription local onlyu.
    #[inline]
    pub fn local(mut self) -> Self {
        self.local = true;
        self
    }
}

pub struct HandlerSubscriber<'a, Receiver> {
    pub subscriber: CallbackSubscriber<'a>,
    pub receiver: Receiver,
}

impl<'a, Receiver> HandlerSubscriber<'a, Receiver> {
    #[inline]
    pub fn pull(&self) -> impl Resolve<ZResult<()>> + '_ {
        self.subscriber.pull()
    }
    /// Close a [`HandlerSubscriber`](HandlerSubscriber) previously created with [`subscribe`](crate::Session::subscribe).
    ///
    /// Subscribers are automatically closed when dropped, but you may want to use this function to handle errors or
    /// close the Subscriber asynchronously.
    ///
    /// # Examples
    /// ```
    /// # async_std::task::block_on(async {
    /// use zenoh::prelude::*;
    ///
    /// let session = zenoh::open(config::peer()).await.unwrap();
    /// let subscriber = session.subscribe("/key/expression").await.unwrap();
    /// subscriber.close().await.unwrap();
    /// # })
    /// ```
    #[inline]
    pub fn close(self) -> impl Resolve<ZResult<()>> + 'a {
        self.subscriber.undeclare()
    }
}

impl<Receiver> Deref for HandlerSubscriber<'_, Receiver> {
    type Target = Receiver;

    fn deref(&self) -> &Self::Target {
        &self.receiver
    }
}

impl HandlerSubscriber<'_, flume::Receiver<Sample>> {
    pub fn forward<'selflifetime, E: 'selflifetime, S>(
        &'selflifetime mut self,
        sink: S,
    ) -> futures::stream::Forward<
        impl futures::TryStream<Ok = Sample, Error = E, Item = Result<Sample, E>> + 'selflifetime,
        S,
    >
    where
        S: futures::sink::Sink<Sample, Error = E>,
    {
        futures::StreamExt::forward(futures::StreamExt::map(self.receiver.stream(), Ok), sink)
    }
}

impl<'a, 'b, Receiver> Resolvable for HandlerSubscriberBuilder<'a, 'b, Receiver> {
    type Output = ZResult<HandlerSubscriber<'a, Receiver>>;
}

impl<'a, 'b, Receiver: Send> SyncResolve for HandlerSubscriberBuilder<'a, 'b, Receiver> {
    fn res_sync(mut self) -> Self::Output {
        log::trace!("declare_handler_subscriber({:?})", self.key_expr);
        let (callback, receiver) = self.handler.take().unwrap();

        let subscriber = if self.local {
            self.session
                .declare_local_subscriber(&self.key_expr, callback)
                .map(|sub_state| CallbackSubscriber {
                    session: self.session.clone(),
                    state: sub_state,
                })
        } else {
            self.session
                .declare_subscriber(
                    &self.key_expr,
                    callback,
                    &SubInfo {
                        reliability: self.reliability,
                        mode: self.mode,
                        period: self.period,
                    },
                )
                .map(|sub_state| CallbackSubscriber {
                    session: self.session.clone(),
                    state: sub_state,
                })
        };

        subscriber.map(|subscriber| HandlerSubscriber {
            subscriber,
            receiver,
        })
    }
}
impl<'a, 'b, Receiver: Send> AsyncResolve for HandlerSubscriberBuilder<'a, 'b, Receiver> {
    type Future = futures::future::Ready<Self::Output>;
    fn res_async(self) -> Self::Future {
        futures::future::ready(self.res_sync())
    }
}

impl crate::prelude::IntoHandler<Sample, flume::Receiver<Sample>>
    for (flume::Sender<Sample>, flume::Receiver<Sample>)
{
    fn into_handler(self) -> crate::prelude::Handler<Sample, flume::Receiver<Sample>> {
        let (sender, receiver) = self;
        (
            std::sync::Arc::new(move |s| {
                if let Err(e) = sender.send(s) {
                    log::warn!("Error sending sample into flume channel: {}", e)
                }
            }),
            receiver,
        )
    }
}

pub type FlumeSubscriber<'a> = HandlerSubscriber<'a, flume::Receiver<Sample>>;<|MERGE_RESOLUTION|>--- conflicted
+++ resolved
@@ -13,23 +13,14 @@
 //
 
 //! Subscribing primitives.
-<<<<<<< HEAD
-use crate::prelude::{Callback, Id, IntoHandler, KeyExpr, Sample};
-=======
-use crate::prelude::*;
-use crate::sync::ZFuture;
->>>>>>> 451b997a
+use crate::prelude::{Callback, Id, IntoHandler, KeyExpr, Sample, locked};
 use crate::time::Period;
 use crate::API_DATA_RECEPTION_CHANNEL_SIZE;
 use crate::{Result as ZResult, SessionRef};
 use std::fmt;
 use std::ops::Deref;
 use std::sync::Arc;
-<<<<<<< HEAD
-use std::sync::RwLock;
 use zenoh_core::{AsyncResolve, Resolvable, Resolve, SyncResolve};
-=======
->>>>>>> 451b997a
 use zenoh_protocol_core::SubInfo;
 
 /// The subscription mode.
@@ -330,34 +321,6 @@
     callback: Option<Callback>,
 }
 
-<<<<<<< HEAD
-=======
-impl<'a, 'b, Callback> std::future::Future for CallbackSubscriberBuilder<'a, 'b, Callback>
-where
-    Callback: Fn(Sample) + Unpin + Send + Sync + 'static,
-{
-    type Output = <Self as Runnable>::Output;
-
-    #[inline]
-    fn poll(
-        mut self: std::pin::Pin<&mut Self>,
-        _cx: &mut async_std::task::Context<'_>,
-    ) -> std::task::Poll<<Self as ::std::future::Future>::Output> {
-        std::task::Poll::Ready(self.run())
-    }
-}
-
-impl<'a, 'b, Callback> zenoh_sync::ZFuture for CallbackSubscriberBuilder<'a, 'b, Callback>
-where
-    Callback: Fn(Sample) + Unpin + Send + Sync + 'static,
-{
-    #[inline]
-    fn wait(mut self) -> Self::Output {
-        self.run()
-    }
-}
-
->>>>>>> 451b997a
 impl<Callback> fmt::Debug for CallbackSubscriberBuilder<'_, '_, Callback>
 where
     Callback: Fn(Sample) + Send + Sync + 'static,
@@ -435,18 +398,14 @@
     }
 }
 
-<<<<<<< HEAD
-impl<'a, F: FnMut(Sample) + Send + Sync> Resolvable for CallbackSubscriberBuilder<'a, '_, F> {
-=======
-impl<'a, Callback> Runnable for CallbackSubscriberBuilder<'a, '_, Callback>
+impl<'a, Callback> Resolvable for CallbackSubscriberBuilder<'a, '_, Callback>
 where
     Callback: Fn(Sample) + Send + Sync + 'static,
 {
->>>>>>> 451b997a
     type Output = ZResult<CallbackSubscriber<'a>>;
 }
 
-impl<F: FnMut(Sample) + Send + Sync> SyncResolve for CallbackSubscriberBuilder<'_, '_, F> {
+impl<F: Fn(Sample) + Send + Sync> SyncResolve for CallbackSubscriberBuilder<'_, '_, F> {
     fn res_sync(mut self) -> Self::Output {
         log::trace!("declare_callback_subscriber({:?})", self.key_expr);
         if self.local {
@@ -474,7 +433,7 @@
         }
     }
 }
-impl<F: FnMut(Sample) + Send + Sync> AsyncResolve for CallbackSubscriberBuilder<'_, '_, F> {
+impl<F: Fn(Sample) + Send + Sync> AsyncResolve for CallbackSubscriberBuilder<'_, '_, F> {
     type Future = futures::future::Ready<Self::Output>;
     fn res_async(self) -> Self::Future {
         futures::future::ready(self.res_sync())
