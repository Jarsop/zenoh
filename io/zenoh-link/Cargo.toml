--- conflicted
+++ resolved
@@ -41,23 +41,6 @@
 
 [dependencies]
 async-std = { version = "=1.12.0", default-features = false }
-<<<<<<< HEAD
-async-trait = "0.1.57"
-
-rcgen = { version = "0.9.3", optional = true }
-zenoh-cfg-properties = { version = "0.6.0-beta.1", path = "../../commons/zenoh-cfg-properties/" }
-zenoh-config = { version = "0.6.0-beta.1", path = "../../commons/zenoh-config/" }
-zenoh-core = { version = "0.6.0-beta.1", path = "../../commons/zenoh-core/" }
-zenoh-link-commons = { version = "0.6.0-beta.1", path = "../zenoh-link-commons/" }
-zenoh-link-quic = { version = "0.6.0-beta.1", path = "../zenoh-links/zenoh-link-quic/", optional = true }
-zenoh-link-serial = { version = "0.6.0-beta.1", path = "../zenoh-links/zenoh-link-serial/", optional = true }
-zenoh-link-tcp = { version = "0.6.0-beta.1", path = "../zenoh-links/zenoh-link-tcp/", optional = true }
-zenoh-link-tls = { version = "0.6.0-beta.1", path = "../zenoh-links/zenoh-link-tls/", optional = true }
-zenoh-link-udp = { version = "0.6.0-beta.1", path = "../zenoh-links/zenoh-link-udp/", optional = true }
-zenoh-link-unixsock_stream = { version = "0.6.0-beta.1", path = "../zenoh-links/zenoh-link-unixsock_stream/", optional = true }
-zenoh-link-ws = { version = "0.6.0-beta.1", path = "../zenoh-links/zenoh-link-ws/", optional = true }
-zenoh-protocol = { version = "0.6.0-beta.1", path = "../../commons/zenoh-protocol/" }
-=======
 async-trait = "0.1.59"
 rcgen = { version = "0.10.0", optional = true }
 zenoh-cfg-properties = { version = "0.7.0-rc", path = "../../commons/zenoh-cfg-properties/" }
@@ -71,5 +54,4 @@
 zenoh-link-udp = { version = "0.7.0-rc", path = "../zenoh-links/zenoh-link-udp/", optional = true }
 zenoh-link-unixsock_stream = { version = "0.7.0-rc", path = "../zenoh-links/zenoh-link-unixsock_stream/", optional = true }
 zenoh-link-ws = { version = "0.7.0-rc", path = "../zenoh-links/zenoh-link-ws/", optional = true }
-zenoh-protocol-core = { version = "0.7.0-rc", path = "../../commons/zenoh-protocol-core/" }
->>>>>>> 12fe12eb
+zenoh-protocol = { version = "0.7.0-rc", path = "../../commons/zenoh-protocol/" }