//
// Copyright (c) 2017, 2020 ADLINK Technology Inc.
//
// This program and the accompanying materials are made available under the
// terms of the Eclipse Public License 2.0 which is available at
// http://www.eclipse.org/legal/epl-2.0, or the Apache License, Version 2.0
// which is available at https://www.apache.org/licenses/LICENSE-2.0.
//
// SPDX-License-Identifier: EPL-2.0 OR Apache-2.0
//
// Contributors:
//   ADLINK zenoh team, <zenoh@adlink-labs.tech>
//
use super::decl::Declaration;
use crate::core::*;
use crate::io::RBuf;
use crate::link::Locator;
use std::fmt;

// -- Attachment decorator
/// NOTE: 16 bits (2 bytes) may be prepended to the serialized message indicating the total lenght
///       in bytes of the message, resulting in the maximum lenght of a message being 65_536 bytes.
///       This is necessary in those stream-oriented transports (e.g., TCP) that do not preserve
///       the boundary of the serialized messages. The length is encoded as little-endian.
///       In any case, the lenght of a message must not exceed 65_535 bytes.
///
/// The Attachment can decorate any message (i.e., SessionMessage and ZenohMessage) and it allows to
/// append to the message any additional information. Since the information contained in the
/// Attachement is relevant only to the layer that provided them (e.g., Session, Zenoh, User) it
/// is the duty of that layer to serialize and de-serialize the attachment whenever deemed necessary.
///
///  7 6 5 4 3 2 1 0
/// +-+-+-+-+-+-+-+-+
/// | ENC |  ATTCH  |
/// +-+-+-+---------+
/// ~   Attachment  ~
/// +---------------+
///
/// ENC values:
/// - 0x00 => Zenoh Properties
///
#[derive(Debug, Clone, PartialEq)]
pub struct Attachment {
    pub encoding: u8,
    pub buffer: RBuf,
}

impl Attachment {
    pub fn make(encoding: u8, buffer: RBuf) -> Attachment {
        Attachment { encoding, buffer }
    }
}

/// -- ReplyContext decorator
///
/// The **ReplyContext** is a message decorator for either:
///   - the **Data** messages that result from a query
///   - or a **Unit** message in case the message is a
///     SOURCE_FINAL or REPLY_FINAL.
///  The **replier-id** (eval or storage id) is represented as a byte-array.
///
///  7 6 5 4 3 2 1 0
/// +-+-+-+-+-+-+-+-+
/// |X|X|F|  R_CTX  |
/// +-+-+-+---------+
/// ~      qid      ~
/// +---------------+
/// ~  source_kind  ~
/// +---------------+
/// ~   replier_id  ~ if F==0
/// +---------------+
///
/// - if F==1 then the message is a REPLY_FINAL
///
#[derive(Debug, Clone, PartialEq)]
pub struct ReplyContext {
    pub(super) is_final: bool,
    pub(super) qid: ZInt,
    pub(super) source_kind: ZInt,
    pub(super) replier_id: Option<PeerId>,
}

impl ReplyContext {
    // Note: id replier_id=None flag F is set, meaning it's a REPLY_FINAL
    pub fn make(qid: ZInt, source_kind: ZInt, replier_id: Option<PeerId>) -> ReplyContext {
        ReplyContext {
            is_final: replier_id.is_none(),
            qid,
            source_kind,
            replier_id,
        }
    }
}

// -- DataInfo decorator
/// NOTE: 16 bits (2 bytes) may be prepended to the serialized message indicating the total lenght
///       in bytes of the message, resulting in the maximum lenght of a message being 65_536 bytes.
///       This is necessary in those stream-oriented transports (e.g., TCP) that do not preserve
///       the boundary of the serialized messages. The length is encoded as little-endian.
///       In any case, the lenght of a message must not exceed 65_535 bytes.
///
/// The **DataInfo** is a message decorator for **Data** messages.
///
///  7 6 5 4 3 2 1 0
/// +-+-+-+-+-+-+-+-+
/// |X|X|X| D_INFO  |
/// +-+-+-+---------+
/// |X|G|F|E|D|C|B|A|
/// +---------------+
/// ~   source_id   ~ if A==1
/// +---------------+
/// ~   source_sn   ~ if B==1
/// +---------------+
/// ~first_broker_id~ if C==1
/// +---------------+
/// ~first_broker_sn~ if D==1
/// +---------------+
/// ~   timestamp   ~ if E==1
/// +---------------+
/// ~      kind     ~ if F==1
/// +---------------+
/// ~   encoding    ~ if G==1
/// +---------------+
///

#[derive(Debug, Clone, PartialEq)]
pub struct DataInfo {
    pub source_id: Option<PeerId>,
    pub source_sn: Option<ZInt>,
    pub first_broker_id: Option<PeerId>,
    pub first_broker_sn: Option<ZInt>,
    pub timestamp: Option<Timestamp>,
    pub kind: Option<ZInt>,
    pub encoding: Option<ZInt>,
}

// Inner Message IDs
mod imsg {
    pub(super) mod id {
        // Session Messages
        pub(crate) const SCOUT: u8 = 0x01;
        pub(crate) const HELLO: u8 = 0x02;
        pub(crate) const OPEN: u8 = 0x03;
        pub(crate) const ACCEPT: u8 = 0x04;
        pub(crate) const CLOSE: u8 = 0x05;
        pub(crate) const SYNC: u8 = 0x06;
        pub(crate) const ACK_NACK: u8 = 0x07;
        pub(crate) const KEEP_ALIVE: u8 = 0x08;
        pub(crate) const PING_PONG: u8 = 0x09;
        pub(crate) const FRAME: u8 = 0x0a;

        // Zenoh Messages
        pub(crate) const DECLARE: u8 = 0x0b;
        pub(crate) const DATA: u8 = 0x0c;
        pub(crate) const QUERY: u8 = 0x0d;
        pub(crate) const PULL: u8 = 0x0e;
        pub(crate) const UNIT: u8 = 0x0f;

        // Message decorators
        pub(crate) const DATA_INFO: u8 = 0x1d;
        pub(crate) const REPLY_CONTEXT: u8 = 0x1e;
        pub(crate) const ATTACHMENT: u8 = 0x1f;
    }
}

/*************************************/
/*         ZENOH MESSAGES            */
/*************************************/
pub mod zmsg {
    use super::imsg;
    use crate::core::Reliability;

    // Zenoh message IDs -- Re-export of some of the Inner Message IDs
    pub mod id {
        use super::imsg;

        // Messages
        pub const DECLARE: u8 = imsg::id::DECLARE;
        pub const DATA: u8 = imsg::id::DATA;
        pub const QUERY: u8 = imsg::id::QUERY;
        pub const PULL: u8 = imsg::id::PULL;
        pub const UNIT: u8 = imsg::id::UNIT;

        // Message decorators
        pub const DATA_INFO: u8 = imsg::id::DATA_INFO;
        pub const REPLY_CONTEXT: u8 = imsg::id::REPLY_CONTEXT;
        pub const ATTACHMENT: u8 = imsg::id::ATTACHMENT;
    }

    // Default reliability for each Zenoh Message
    pub mod default_reliability {
        use super::Reliability;

        pub const DECLARE: Reliability = Reliability::Reliable;
        pub const DATA: Reliability = Reliability::BestEffort;
        pub const QUERY: Reliability = Reliability::Reliable;
        pub const PULL: Reliability = Reliability::Reliable;
        pub const UNIT: Reliability = Reliability::BestEffort;
    }

    // Zenoh message flags
    pub mod flag {
        pub const D: u8 = 1 << 6; // 0x40 Dropping     if D==1 then the message can be dropped
        pub const F: u8 = 1 << 5; // 0x20 Final        if F==1 then this is the final message (e.g., ReplyContext, Pull)
        pub const I: u8 = 1 << 6; // 0x40 Info         if I==1 then Info is present
        pub const K: u8 = 1 << 7; // 0x80 ResourceKey  if K==1 then only numerical ID
        pub const N: u8 = 1 << 6; // 0x40 MaxSamples   if N==1 then the MaxSamples is indicated
        pub const R: u8 = 1 << 5; // 0x20 Reliable     if R==1 then it concerns the reliable channel, best-effort otherwise
        pub const S: u8 = 1 << 6; // 0x40 SubMode      if S==1 then the declaration SubMode is indicated
        pub const T: u8 = 1 << 5; // 0x20 QueryTarget  if T==1 then the query target is present

        pub const X: u8 = 0; // Unused flags are set to zero
    }

    // Flags used for DataInfo
    pub mod info_flag {
        pub const SRCID: u8 = 1; // 0x01
        pub const SRCSN: u8 = 1 << 1; // 0x02
        pub const BKRID: u8 = 1 << 2; // 0x04
        pub const BKRSN: u8 = 1 << 3; // 0x08
        pub const TS: u8 = 1 << 4; // 0x10
        pub const KIND: u8 = 1 << 5; // 0x20
        pub const ENC: u8 = 1 << 6; // 0x40
    }

    // Header mask
    pub const HEADER_MASK: u8 = 0x1f;

    pub fn mid(header: u8) -> u8 {
        header & HEADER_MASK
    }
    pub fn flags(header: u8) -> u8 {
        header & !HEADER_MASK
    }
    pub fn has_flag(byte: u8, flag: u8) -> bool {
        byte & flag != 0
    }
}

<<<<<<< HEAD
=======
#[derive(Debug, Clone, PartialEq)]
pub struct DataInfo {
    pub source_id: Option<PeerId>,
    pub source_sn: Option<ZInt>,
    pub first_router_id: Option<PeerId>,
    pub first_router_sn: Option<ZInt>,
    pub timestamp: Option<Timestamp>,
    pub kind: Option<ZInt>,
    pub encoding: Option<ZInt>,
}

>>>>>>> c75bc88c
//  7 6 5 4 3 2 1 0
// +-+-+-+-+-+-+-+-+
// |X|X|X| DECLARE |
// +-+-+-+---------+
// ~ [Declaration] ~
// +---------------+
#[derive(Debug, Clone, PartialEq)]
pub struct Declare {
    pub declarations: Vec<Declaration>,
}

//  7 6 5 4 3 2 1 0
// +-+-+-+-+-+-+-+-+
// |K|D|R|  DATA   |
// +-+-+-+---------+
// ~    ResKey     ~ if K==1 -- Only numerical id
// +---------------+
// ~    Payload    ~
// +---------------+
//
// - if R==1 then the message is sent on the reliable channel, best-effort otherwise.
//
#[derive(Debug, Clone, PartialEq)]
pub struct Data {
    pub key: ResKey,
    pub payload: RBuf,
}

//  7 6 5 4 3 2 1 0
// +-+-+-+-+-+-+-+-+
// |X|X|R|  UNIT   |
// +-+-+-+---------+
//
// - if R==1 then the message is sent on the reliable channel, best-effort otherwise.
//
#[derive(Debug, Clone, PartialEq)]
pub struct Unit {}

//  7 6 5 4 3 2 1 0
// +-+-+-+-+-+-+-+-+
// |K|N|F|  PULL   |
// +-+-+-+---------+
// ~    ResKey     ~ if K==1 then only numerical id
// +---------------+
// ~    pullid     ~
// +---------------+
// ~  max_samples  ~ if N==1
// +---------------+
#[derive(Debug, Clone, PartialEq)]
pub struct Pull {
    pub key: ResKey,
    pub pull_id: ZInt,
    pub max_samples: Option<ZInt>,
    pub is_final: bool,
}

//  7 6 5 4 3 2 1 0
// +-+-+-+-+-+-+-+-+
// |K|X|T|  QUERY  |
// +-+-+-+---------+
// ~    ResKey     ~ if K==1 then only numerical id
// +---------------+
// ~   predicate   ~
// +---------------+
// ~      qid      ~
// +---------------+
// ~     target    ~ if T==1
// +---------------+
// ~ consolidation ~
// +---------------+
#[derive(Debug, Clone, PartialEq)]
pub struct Query {
    pub key: ResKey,
    pub predicate: String,
    pub qid: ZInt,
    pub target: Option<QueryTarget>,
    pub consolidation: QueryConsolidation,
}

// Zenoh messages at zenoh level
#[allow(clippy::large_enum_variant)]
#[derive(Debug, Clone, PartialEq)]
pub enum ZenohBody {
    Declare(Declare),
    Data(Data),
    Query(Query),
    Pull(Pull),
    Unit(Unit),
}

#[derive(Clone, PartialEq)]
pub struct ZenohMessage {
    pub header: u8,
    pub body: ZenohBody,
    pub reliability: Reliability,
    pub data_info: Option<DataInfo>,
    pub reply_context: Option<ReplyContext>,
    pub attachment: Option<Attachment>,
}

impl std::fmt::Debug for ZenohMessage {
    fn fmt(&self, f: &mut std::fmt::Formatter) -> std::fmt::Result {
        write!(
            f,
            "{:?} {:?} {:?} {:?}",
            self.body, self.data_info, self.reply_context, self.attachment
        )
    }
}

impl std::fmt::Display for ZenohMessage {
    fn fmt(&self, f: &mut std::fmt::Formatter) -> std::fmt::Result {
        std::fmt::Debug::fmt(self, f)
    }
}

impl ZenohMessage {
    pub fn make_declare(
        declarations: Vec<Declaration>,
        attachment: Option<Attachment>,
    ) -> ZenohMessage {
        let header = zmsg::id::DECLARE;

        ZenohMessage {
            header,
            body: ZenohBody::Declare(Declare { declarations }),
            reliability: zmsg::default_reliability::DECLARE,
            data_info: None,
            reply_context: None,
            attachment,
        }
    }

    #[allow(clippy::too_many_arguments)]
    pub fn make_data(
        key: ResKey,
        payload: RBuf,
        reliability: Reliability,
        data_info: Option<DataInfo>,
        reply_context: Option<ReplyContext>,
        attachment: Option<Attachment>,
    ) -> ZenohMessage {
        let kflag = if key.is_numerical() { zmsg::flag::K } else { 0 };
        let (dflag, rflag) = match reliability {
            Reliability::Reliable => (0, zmsg::flag::R),
            Reliability::BestEffort => (0, 0),
        }; // TODO: Handle Drop flag zmsgs::flag::D
        let header = zmsg::id::DATA | rflag | dflag | kflag;

        ZenohMessage {
            header,
            body: ZenohBody::Data(Data { key, payload }),
            reliability,
            data_info,
            reply_context,
            attachment,
        }
    }

    pub fn make_unit(
        reliability: Reliability,
        reply_context: Option<ReplyContext>,
        attachment: Option<Attachment>,
    ) -> ZenohMessage {
        let rflag = match reliability {
            Reliability::Reliable => zmsg::flag::R,
            Reliability::BestEffort => 0,
        };
        let header = zmsg::id::UNIT | rflag;

        ZenohMessage {
            header,
            body: ZenohBody::Unit(Unit {}),
            reliability,
            data_info: None,
            reply_context,
            attachment,
        }
    }

    pub fn make_pull(
        is_final: bool,
        key: ResKey,
        pull_id: ZInt,
        max_samples: Option<ZInt>,
        attachment: Option<Attachment>,
    ) -> ZenohMessage {
        let kflag = if key.is_numerical() { zmsg::flag::K } else { 0 };
        let nflag = if max_samples.is_some() {
            zmsg::flag::N
        } else {
            0
        };
        let fflag = if is_final { zmsg::flag::F } else { 0 };
        let header = zmsg::id::PULL | fflag | nflag | kflag;

        ZenohMessage {
            header,
            body: ZenohBody::Pull(Pull {
                key,
                pull_id,
                max_samples,
                is_final,
            }),
            reliability: zmsg::default_reliability::PULL,
            data_info: None,
            reply_context: None,
            attachment,
        }
    }

    pub fn make_query(
        key: ResKey,
        predicate: String,
        qid: ZInt,
        target: Option<QueryTarget>,
        consolidation: QueryConsolidation,
        attachment: Option<Attachment>,
    ) -> ZenohMessage {
        let kflag = if key.is_numerical() { zmsg::flag::K } else { 0 };
        let tflag = if target.is_some() { zmsg::flag::T } else { 0 };
        let header = zmsg::id::QUERY | tflag | kflag;

        ZenohMessage {
            header,
            body: ZenohBody::Query(Query {
                key,
                predicate,
                qid,
                target,
                consolidation,
            }),
            reliability: zmsg::default_reliability::QUERY,
            data_info: None,
            reply_context: None,
            attachment,
        }
    }

    // -- Message Predicates
    #[inline]
    pub fn is_reliable(&self) -> bool {
        match self.reliability {
            Reliability::Reliable => true,
            Reliability::BestEffort => false,
        }
    }

    #[inline]
    pub fn is_reply(&self) -> bool {
        self.reply_context.is_some()
    }
}

/*************************************/
/*        SESSION MESSAGES           */
/*************************************/
pub mod smsg {
    use super::imsg;

    // Session message IDs -- Re-export of some of the Inner Message IDs
    pub mod id {
        use super::imsg;

        // Messages
        pub const SCOUT: u8 = imsg::id::SCOUT;
        pub const HELLO: u8 = imsg::id::HELLO;
        pub const OPEN: u8 = imsg::id::OPEN;
        pub const ACCEPT: u8 = imsg::id::ACCEPT;
        pub const CLOSE: u8 = imsg::id::CLOSE;
        pub const SYNC: u8 = imsg::id::SYNC;
        pub const ACK_NACK: u8 = imsg::id::ACK_NACK;
        pub const KEEP_ALIVE: u8 = imsg::id::KEEP_ALIVE;
        pub const PING_PONG: u8 = imsg::id::PING_PONG;
        pub const FRAME: u8 = imsg::id::FRAME;

        // Message decorators
        pub const ATTACHMENT: u8 = imsg::id::ATTACHMENT;
    }

    // Session message flags
    pub mod flag {
        pub const C: u8 = 1 << 6; // 0x40 Count         if C==1 then number of unacknowledged messages is present
        pub const D: u8 = 1 << 5; // 0x80 LeasePeriod   if D==1 then the lease period is present
        pub const E: u8 = 1 << 7; // 0x80 End           if E==1 then it is the last FRAME fragment
        pub const F: u8 = 1 << 6; // 0x40 Fragment      if F==1 then the FRAME is a fragment
        pub const I: u8 = 1 << 5; // 0x20 PeerID        if I==1 then the PeerID is present
        pub const K: u8 = 1 << 6; // 0x40 CloseLink     if K==1 then close the transport link only
        pub const L: u8 = 1 << 7; // 0x20 Locators      if L==1 then Locators are present
        pub const M: u8 = 1 << 5; // 0x20 Mask          if M==1 then a Mask is present
        pub const O: u8 = 1 << 5; // 0x20 Options       if O==1 then options are present
        pub const P: u8 = 1 << 5; // 0x20 PingOrPong    if P==1 then the message is Ping, otherwise is Pong
        pub const R: u8 = 1 << 5; // 0x20 Reliable      if R==1 then it concerns the reliable channel, best-effort otherwise
        pub const S: u8 = 1 << 6; // 0x40 SN Resolution if S==1 then the SN Resolution is present
        pub const T: u8 = 1 << 7; // 0x80 SN Resolution if T==1 then the scouter is asking for forwarded hello messages
        pub const W: u8 = 1 << 6; // 0x40 WhatAmI       if W==1 then WhatAmI is indicated

        pub const X: u8 = 0; // Unused flags are set to zero
    }

    // Reason for the Close message
    pub mod close_reason {
        pub const GENERIC: u8 = 0x00;
        pub const UNSUPPORTED: u8 = 0x01;
        pub const INVALID: u8 = 0x02;
        pub const MAX_SESSIONS: u8 = 0x03;
        pub const MAX_LINKS: u8 = 0x04;
        pub const EXPIRED: u8 = 0x05;
    }

    // Header mask
    pub const HEADER_MASK: u8 = 0x1f;

    pub fn mid(header: u8) -> u8 {
        header & HEADER_MASK
    }
    pub fn flags(header: u8) -> u8 {
        header & !HEADER_MASK
    }
    pub fn has_flag(byte: u8, flag: u8) -> bool {
        byte & flag != 0
    }
}

#[derive(Debug, Clone)]
pub enum SessionMode {
    Push,
    Pull,
    PeriodicPush(u32),
    PeriodicPull(u32),
    PushPull,
}

// The Payload of the Frame message
#[derive(Debug, Clone, PartialEq)]
pub enum FramePayload {
    Fragment { buffer: RBuf, is_final: bool },
    Messages { messages: Vec<ZenohMessage> },
}

// NOTE: 16 bits (2 bytes) may be prepended to the serialized message indicating the total lenght
//       in bytes of the message, resulting in the maximum lenght of a message being 65_536 bytes.
//       This is necessary in those stream-oriented transports (e.g., TCP) that do not preserve
//       the boundary of the serialized messages. The length is encoded as little-endian.
//       In any case, the lenght of a message must not exceed 65_535 bytes.
//
// The SCOUT message can be sent at any point in time to solicit HELLO messages from matching parties.
//
//  7 6 5 4 3 2 1 0
// +-+-+-+-+-+-+-+-+
// |T|W|I|  SCOUT  |
// +-+-+-+-+-------+
// ~      what     ~ if W==1 -- Otherwise implicitly scouting for Brokers
// +---------------+
//
// - if I==1 then the sender is asking for hello replies that contain a peer_id.
//
// - if T==1 then the scouter is asking for forwarded hello messages.
//
#[derive(Debug, Clone, PartialEq)]
pub struct Scout {
    pub what: Option<WhatAmI>,
    pub pid_replies: bool,
    pub forwarding: bool,
}

// NOTE: 16 bits (2 bytes) may be prepended to the serialized message indicating the total lenght
//       in bytes of the message, resulting in the maximum lenght of a message being 65_536 bytes.
//       This is necessary in those stream-oriented transports (e.g., TCP) that do not preserve
//       the boundary of the serialized messages. The length is encoded as little-endian.
//       In any case, the lenght of a message must not exceed 65_535 bytes.
//
// The HELLO message is sent in any of the following three cases:
//     1) in response to a SCOUT message;
//     2) to (periodically) advertise (e.g., on multicast) the Peer and the locators it is reachable at;
//     3) in a already established session to update the corresponding peer on the new capabilities
//        (i.e., whatmai) and/or new set of locators (i.e., added or deleted).
// Locators are expressed as:
// <code>
//  udp/192.168.0.2:1234
//  tcp/192.168.0.2:1234
//  udp/239.255.255.123:5555
// <code>
//
//  7 6 5 4 3 2 1 0
// +-+-+-+-+-+-+-+-+
// |L|W|I|  HELLO  |
// +-+-+-+-+-------+
// ~    peer-id    ~ if I==1
// +---------------+
// ~    whatmai    ~ if W==1 -- Otherwise it is from a Broker
// +---------------+
// ~    Locators   ~ if L==1 -- Otherwise src-address is the locator
// +---------------+
//
#[derive(Debug, Clone, PartialEq)]
pub struct Hello {
    pub pid: Option<PeerId>,
    pub whatami: Option<WhatAmI>,
    pub locators: Option<Vec<Locator>>,
}

impl fmt::Display for Hello {
    fn fmt(&self, f: &mut fmt::Formatter) -> fmt::Result {
        let what = match self.whatami {
            Some(what) => whatami::to_str(what),
            None => whatami::to_str(whatami::ROUTER),
        };
        let locators = match &self.locators {
            Some(locators) => locators
                .iter()
                .map(|locator| locator.to_string())
                .collect::<Vec<String>>(),
            None => vec![],
        };
        f.debug_struct("Hello")
            .field("pid", &self.pid)
            .field("whatami", &what)
            .field("locators", &locators)
            .finish()
    }
}

// NOTE: 16 bits (2 bytes) may be prepended to the serialized message indicating the total lenght
//       in bytes of the message, resulting in the maximum lenght of a message being 65_536 bytes.
//       This is necessary in those stream-oriented transports (e.g., TCP) that do not preserve
//       the boundary of the serialized messages. The length is encoded as little-endian.
//       In any case, the lenght of a message must not exceed 65_535 bytes.
//
// The OPEN message is sent on a specific Locator to initiate a session with the peer associated
// with that Locator.
//
//  7 6 5 4 3 2 1 0
// +-+-+-+-+-+-+-+-+
// |X|X|O|   OPEN  |
// +-+-+-+-+-------+
// | v_maj | v_min | -- Protocol Version VMaj.VMin
// +-------+-------+
// ~    whatami    ~ -- E.g., client, router, peer or a combination of them
// +---------------+
// ~   o_peer_id   ~ -- PID of the sender of the OPEN
// +---------------+
// ~ lease_period  ~ -- Lease period of the session
// +---------------+
// ~  initial_sn   ~ -- Initial SN proposed by the sender of the OPEN(*)
// +-+-+-+-+-+-+-+-+
// |L|S|X|X|X|X|X|X| if O==1
// +-+-+-+-+-+-+-+-+
// ~ sn_resolution ~ if S==1 -- Otherwise 2^28 is assumed(**)
// +---------------+
// ~    Locators   ~ if L==1 -- List of locators the sender of the OPEN is reachable at
// +---------------+
//
// (*)  The Initial SN must be bound to the proposed SN Resolution. Otherwise the OPEN message is consmsg::idered
//      invalid and it should be discarded by the recipient of the OPEN message.
// (**) In case of the Accepter Peer negotiates a smaller SN Resolution (see ACCEPT message) and the proposed
//      Initial SN results to be out-of-bound, the new Agreed Initial SN is calculated according to the
//      following modulo operation:
//         Agreed Initial SN := (Initial SN_Open) mod (SN Resolution_Accept)
//
#[derive(Debug, Clone, PartialEq)]
pub struct Open {
    pub version: u8,
    pub whatami: WhatAmI,
    pub pid: PeerId,
    pub lease: ZInt,
    pub initial_sn: ZInt,
    pub sn_resolution: Option<ZInt>,
    pub locators: Option<Vec<Locator>>,
}

// NOTE: 16 bits (2 bytes) may be prepended to the serialized message indicating the total lenght
//       in bytes of the message, resulting in the maximum lenght of a message being 65_536 bytes.
//       This is necessary in those stream-oriented transports (e.g., TCP) that do not preserve
//       the boundary of the serialized messages. The length is encoded as little-endian.
//       In any case, the lenght of a message must not exceed 65_535 bytes.
//
// The ACCEPT message is sent in response of an OPEN message in case of accepting the new incoming session.
//
//  7 6 5 4 3 2 1 0
// +-+-+-+-+-+-+-+-+
// |X|X|O| ACCEPT  |
// +-+-+-+-+-------+
// ~    whatami    ~ -- Client, Broker, Router, Peer or a combination of them
// +---------------+
// ~   o_peer_id   ~ -- PID of the sender of the OPEN this ACCEPT is for
// +---------------+
// ~   a_peer_id   ~ -- PID of the sender of the ACCEPT
// +---------------+
// ~  initial_sn   ~ -- Initial SN proposed by the sender of the ACCEPT(*)
// +-+-+-+-+-+-+-+-+
// |L|S|D|X|X|X|X|X| if O==1
// +-+-+-+-+-+-+---+
// ~ sn_resolution + if S==1 -- Agreed SN Resolution(**)
// +---------------+
// ~ lease_period  ~ if D==1
// +---------------+
// ~    Locators   ~ if L==1
// +---------------+
//
// - if S==0 then the agreed sequence number resolution is the one indicated in the OPEN message.
// - if S==1 then the agreed sequence number resolution is the one indicated in this ACCEPT message.
//           The resolution in the ACCEPT must be less or equal than the resolution in the OPEN,
//           otherwise the ACCEPT message is consmsg::idered invalid and it should be treated as a
//           CLOSE message with L==0 by the Opener Peer -- the recipient of the ACCEPT message.
//
// - if D==0 then the agreed lease period is the one indicated in the OPEN message.
// - if D==1 then the agreed lease period is the one indicated in this ACCEPT message.
//           The lease period in the ACCEPT must be less or equal than the lease period in the OPEN,
//           otherwise the ACCEPT message is consmsg::idered invalid and it should be treated as a
//           CLOSE message with L==0 by the Opener Peer -- the recipient of the ACCEPT message.
//
// (*)  The Initial SN is bound to the proposed SN Resolution.
// (**) In case of the SN Resolution proposed in this ACCEPT message is smaller than the SN Resolution
//      proposed in the OPEN message AND the Initial SN contained in the OPEN messages results to be
//      out-of-bound, the new Agreed Initial SN for the Opener Peer is calculated according to the
//      following modulo operation:
//         Agreed Initial SN := (Initial SN_Open) mod (SN Resolution_Accept)
//
#[derive(Debug, Clone, PartialEq)]
pub struct Accept {
    pub whatami: WhatAmI,
    pub opid: PeerId,
    pub apid: PeerId,
    pub initial_sn: ZInt,
    pub sn_resolution: Option<ZInt>,
    pub lease: Option<ZInt>,
    pub locators: Option<Vec<Locator>>,
}

// NOTE: 16 bits (2 bytes) may be prepended to the serialized message indicating the total lenght
//       in bytes of the message, resulting in the maximum lenght of a message being 65_536 bytes.
//       This is necessary in those stream-oriented transports (e.g., TCP) that do not preserve
//       the boundary of the serialized messages. The length is encoded as little-endian.
//       In any case, the lenght of a message must not exceed 65_535 bytes.
//
// The CLOSE message is sent in any of the following two cases:
//     1) in response to an OPEN message which is not accepted;
//     2) at any time to arbitrarly close the session with the corresponding peer.
//
//  7 6 5 4 3 2 1 0
// +-+-+-+-+-+-+-+-+
// |X|K|I|  CLOSE  |
// +-+-+-+-+-------+
// ~    peer_id    ~  if I==1 -- PID of the target peer.
// +---------------+
// |     reason    |
// +---------------+
//
// - if K==0 then close the whole zenoh session.
// - if K==1 then close the transport link the CLOSE message was sent on (e.g., TCP socket) but
//           keep the whole session open. NOTE: the session will be automatically closed when
//           the session's lease period expires.
//
#[derive(Debug, Clone, PartialEq)]
pub struct Close {
    pub pid: Option<PeerId>,
    pub reason: u8,
    pub link_only: bool,
}

// NOTE: 16 bits (2 bytes) may be prepended to the serialized message indicating the total lenght
//       in bytes of the message, resulting in the maximum lenght of a message being 65_536 bytes.
//       This is necessary in those stream-oriented transports (e.g., TCP) that do not preserve
//       the boundary of the serialized messages. The length is encoded as little-endian.
//       In any case, the lenght of a message must not exceed 65_535 bytes.
//
// The SYNC message allows to signal the corresponding peer the sequence number of the next message
// to be transmitted on the reliable or best-effort channel. In the case of reliable channel, the
// peer can optionally include the number of unacknowledged messages. A SYNC sent on the reliable
// channel triggers the transmission of an ACKNACK message.
//
//  7 6 5 4 3 2 1 0
// +-+-+-+-+-+-+-+-+
// |X|C|R|  SYNC   |
// +-+-+-+-+-------+
// ~      sn       ~ -- Sequence number of the next message to be transmitted on this channel.
// +---------------+
// ~     count     ~ if R==1 && C==1 -- Number of unacknowledged messages.
// +---------------+
//
// - if R==1 then the SYNC concerns the reliable channel, otherwise the best-effort channel.
//
#[derive(Debug, Clone, PartialEq)]
pub struct Sync {
    pub ch: Channel,
    pub sn: ZInt,
    pub count: Option<ZInt>,
}

// NOTE: 16 bits (2 bytes) may be prepended to the serialized message indicating the total lenght
//       in bytes of the message, resulting in the maximum lenght of a message being 65_536 bytes.
//       This is necessary in those stream-oriented transports (e.g., TCP) that do not preserve
//       the boundary of the serialized messages. The length is encoded as little-endian.
//       In any case, the lenght of a message must not exceed 65_535 bytes.
//
// The ACKNACK messages is used on the reliable channel to signal the corresponding peer the last
// sequence number received and optionally a bitmask of the non-received messages.
//
//  7 6 5 4 3 2 1 0
// +-+-+-+-+-+-+-+-+
// |X|X|M| ACKNACK |
// +-+-+-+-+-------+
// ~      sn       ~
// +---------------+
// ~     mask      ~ if M==1
// +---------------+
//
#[derive(Debug, Clone, PartialEq)]
pub struct AckNack {
    pub sn: ZInt,
    pub mask: Option<ZInt>,
}

// NOTE: 16 bits (2 bytes) may be prepended to the serialized message indicating the total lenght
//       in bytes of the message, resulting in the maximum lenght of a message being 65_536 bytes.
//       This is necessary in those stream-oriented transports (e.g., TCP) that do not preserve
//       the boundary of the serialized messages. The length is encoded as little-endian.
//       In any case, the lenght of a message must not exceed 65_535 bytes.
//
// The KEEP_ALIVE message can be sent periodically to avoid the expiration of the session lease
// period in case there are no messages to be sent.
//
//  7 6 5 4 3 2 1 0
// +-+-+-+-+-+-+-+-+
// |X|X|I| K_ALIVE |
// +-+-+-+-+-------+
// ~    peer_id    ~ if I==1 -- Peer ID of the KEEP_ALIVE sender.
// +---------------+
//
#[derive(Debug, Clone, PartialEq)]
pub struct KeepAlive {
    pub pid: Option<PeerId>,
}

// NOTE: 16 bits (2 bytes) may be prepended to the serialized message indicating the total lenght
//       in bytes of the message, resulting in the maximum lenght of a message being 65_536 bytes.
//       This is necessary in those stream-oriented transports (e.g., TCP) that do not preserve
//       the boundary of the serialized messages. The length is encoded as little-endian.
//       In any case, the lenght of a message must not exceed 65_535 bytes.
//
//  7 6 5 4 3 2 1 0
// +-+-+-+-+-+-+-+-+
// |X|X|P|  P_PONG |
// +-+-+-+-+-------+
// ~     hash      ~
// +---------------+
//
// - if P==1 then the message is Ping, otherwise is Pong.
//
#[derive(Debug, Clone, PartialEq)]
pub struct Ping {
    pub hash: ZInt,
}
#[derive(Debug, Clone, PartialEq)]
pub struct Pong {
    pub hash: ZInt,
}

// NOTE: 16 bits (2 bytes) may be prepended to the serialized message indicating the total lenght
//       in bytes of the message, resulting in the maximum lenght of a message being 65_536 bytes.
//       This is necessary in those stream-oriented transports (e.g., TCP) that do not preserve
//       the boundary of the serialized messages. The length is encoded as little-endian.
//       In any case, the lenght of a message must not exceed 65_535 bytes.
//
//  7 6 5 4 3 2 1 0
// +-+-+-+-+-+-+-+-+
// |E|F|R|  FRAME  |
// +-+-+-+-+-------+
// ~      SN       ~
// +---------------+
// ~  FramePayload ~ -- if F==1 then the payload is a fragment of a single Zenoh Message, a list of complete Zenoh Messages otherwise.
// +---------------+
//
// - if R==1 then the FRAME is sent on the reliable channel, best-effort otherwise.
// - if F==1 then the FRAME is a fragment.
// - if E==1 then the FRAME is the last fragment. E==1 is valid iff F==1.
//
// NOTE: Only one bit would be sufficient to signal fragmentation in a IP-like fashion as follows:
//         - if F==1 then this FRAME is a fragment and more fragment will follow;
//         - if F==0 then the message is the last fragment if SN-1 had F==1,
//           otherwise it's a non-fragmented message.
//       However, this would require to always perform a two-steps de-serialization: first
//       de-serialize the FRAME and then the Payload. This is due to the fact the F==0 is ambigous
//       w.r.t. detecting if the FRAME is a fragment or not before SN re-ordering has occured.
//       By using the F bit to only signal whether the FRAME is fragmented or not, it allows to
//       de-serialize the payload in one single pass when F==0 since no re-ordering needs to take
//       place at this stage. Then, the F bit is used to detect the last fragment during re-ordering.
//
#[derive(Debug, Clone, PartialEq)]
pub struct Frame {
    pub ch: Channel,
    pub sn: ZInt,
    pub payload: FramePayload,
}

// Zenoh messages at zenoh-session level
#[derive(Debug, Clone, PartialEq)]
pub enum SessionBody {
    Scout(Scout),
    Hello(Hello),
    Open(Open),
    Accept(Accept),
    Close(Close),
    Sync(Sync),
    AckNack(AckNack),
    KeepAlive(KeepAlive),
    Ping(Ping),
    Pong(Pong),
    Frame(Frame),
}

#[derive(Debug, Clone, PartialEq)]
pub struct SessionMessage {
    pub(crate) header: u8,
    pub(crate) body: SessionBody,
    pub(crate) attachment: Option<Attachment>,
}

impl SessionMessage {
    pub fn make_scout(
        what: Option<WhatAmI>,
        pid_replies: bool,
        forwarding: bool,
        attachment: Option<Attachment>,
    ) -> SessionMessage {
        let iflag = if pid_replies { smsg::flag::I } else { 0 };
        let wflag = if what.is_some() { smsg::flag::W } else { 0 };
        let tflag = if forwarding { smsg::flag::T } else { 0 };
        let header = smsg::id::SCOUT | iflag | wflag | tflag;

        SessionMessage {
            header,
            body: SessionBody::Scout(Scout {
                what,
                pid_replies,
                forwarding,
            }),
            attachment,
        }
    }

    pub fn make_hello(
        pid: Option<PeerId>,
        whatami: Option<WhatAmI>,
        locators: Option<Vec<Locator>>,
        attachment: Option<Attachment>,
    ) -> SessionMessage {
        let iflag = if pid.is_some() { smsg::flag::I } else { 0 };
        let wflag = if whatami.is_some() && whatami.unwrap() != whatami::ROUTER {
            smsg::flag::W
        } else {
            0
        };
        let lflag = if locators.is_some() { smsg::flag::L } else { 0 };
        let header = smsg::id::HELLO | iflag | wflag | lflag;

        SessionMessage {
            header,
            body: SessionBody::Hello(Hello {
                pid,
                whatami,
                locators,
            }),
            attachment,
        }
    }

    #[allow(clippy::too_many_arguments)]
    pub fn make_open(
        version: u8,
        whatami: WhatAmI,
        pid: PeerId,
        lease: ZInt,
        initial_sn: ZInt,
        sn_resolution: Option<ZInt>,
        locators: Option<Vec<Locator>>,
        attachment: Option<Attachment>,
    ) -> SessionMessage {
        let oflag = if sn_resolution.is_some() || locators.is_some() {
            smsg::flag::O
        } else {
            0
        };
        let header = smsg::id::OPEN | oflag;

        SessionMessage {
            header,
            body: SessionBody::Open(Open {
                version,
                whatami,
                pid,
                lease,
                initial_sn,
                sn_resolution,
                locators,
            }),
            attachment,
        }
    }

    #[allow(clippy::too_many_arguments)]
    pub fn make_accept(
        whatami: WhatAmI,
        opid: PeerId,
        apid: PeerId,
        initial_sn: ZInt,
        sn_resolution: Option<ZInt>,
        lease: Option<ZInt>,
        locators: Option<Vec<Locator>>,
        attachment: Option<Attachment>,
    ) -> SessionMessage {
        let oflag = if sn_resolution.is_some() || lease.is_some() || locators.is_some() {
            smsg::flag::O
        } else {
            0
        };
        let header = smsg::id::ACCEPT | oflag;

        SessionMessage {
            header,
            body: SessionBody::Accept(Accept {
                whatami,
                opid,
                apid,
                initial_sn,
                sn_resolution,
                lease,
                locators,
            }),
            attachment,
        }
    }

    pub fn make_close(
        pid: Option<PeerId>,
        reason: u8,
        link_only: bool,
        attachment: Option<Attachment>,
    ) -> SessionMessage {
        let kflag = if link_only { smsg::flag::K } else { 0 };
        let iflag = if pid.is_some() { smsg::flag::I } else { 0 };
        let header = smsg::id::CLOSE | kflag | iflag;

        SessionMessage {
            header,
            body: SessionBody::Close(Close {
                pid,
                reason,
                link_only,
            }),
            attachment,
        }
    }

    pub fn make_sync(
        ch: Channel,
        sn: ZInt,
        count: Option<ZInt>,
        attachment: Option<Attachment>,
    ) -> SessionMessage {
        let cflag = if count.is_some() { smsg::flag::C } else { 0 };
        let rflag = match ch {
            Channel::Reliable => smsg::flag::R,
            Channel::BestEffort => 0,
        };
        let header = smsg::id::SYNC | rflag | cflag;

        SessionMessage {
            header,
            body: SessionBody::Sync(Sync { ch, sn, count }),
            attachment,
        }
    }

    pub fn make_ack_nack(
        sn: ZInt,
        mask: Option<ZInt>,
        attachment: Option<Attachment>,
    ) -> SessionMessage {
        let mflag = if mask.is_some() { smsg::flag::M } else { 0 };
        let header = smsg::id::ACK_NACK | mflag;

        SessionMessage {
            header,
            body: SessionBody::AckNack(AckNack { sn, mask }),
            attachment,
        }
    }

    pub fn make_keep_alive(pid: Option<PeerId>, attachment: Option<Attachment>) -> SessionMessage {
        let iflag = if pid.is_some() { smsg::flag::I } else { 0 };
        let header = smsg::id::KEEP_ALIVE | iflag;

        SessionMessage {
            header,
            body: SessionBody::KeepAlive(KeepAlive { pid }),
            attachment,
        }
    }

    pub fn make_ping(hash: ZInt, attachment: Option<Attachment>) -> SessionMessage {
        let pflag = smsg::flag::P;
        let header = smsg::id::PING_PONG | pflag;

        SessionMessage {
            header,
            body: SessionBody::Ping(Ping { hash }),
            attachment,
        }
    }

    pub fn make_pong(hash: ZInt, attachment: Option<Attachment>) -> SessionMessage {
        let pflag = 0;
        let header = smsg::id::PING_PONG | pflag;

        SessionMessage {
            header,
            body: SessionBody::Pong(Pong { hash }),
            attachment,
        }
    }

    pub fn make_frame(
        ch: Channel,
        sn: ZInt,
        payload: FramePayload,
        attachment: Option<Attachment>,
    ) -> SessionMessage {
        let rflag = match ch {
            Channel::Reliable => smsg::flag::R,
            Channel::BestEffort => 0,
        };
        let (eflag, fflag) = match &payload {
            FramePayload::Fragment { is_final, .. } => {
                if *is_final {
                    (smsg::flag::E, smsg::flag::F)
                } else {
                    (0, smsg::flag::F)
                }
            }
            FramePayload::Messages { .. } => (0, 0),
        };
        let header = smsg::id::FRAME | rflag | fflag | eflag;

        SessionMessage {
            header,
            body: SessionBody::Frame(Frame { ch, sn, payload }),
            attachment,
        }
    }

    pub fn make_frame_header(ch: Channel, is_fragment: Option<bool>) -> u8 {
        let rflag = match ch {
            Channel::Reliable => smsg::flag::R,
            Channel::BestEffort => 0,
        };
        let (eflag, fflag) = if let Some(is_final) = is_fragment {
            if is_final {
                (smsg::flag::E, smsg::flag::F)
            } else {
                (0, smsg::flag::F)
            }
        } else {
            (0, 0)
        };

        smsg::id::FRAME | rflag | fflag | eflag
    }

    // -- Accessor
    #[inline]
    pub fn get_body(&self) -> &SessionBody {
        &self.body
    }

    #[inline]
    pub fn get_attachment(&self) -> &Option<Attachment> {
        &self.attachment
    }

    #[inline]
    pub fn get_attachment_mut(&mut self) -> &mut Option<Attachment> {
        &mut self.attachment
    }
}

#[derive(Debug, Clone)]
pub struct MalformedMessage {
    pub msg: String,
}

#[derive(Debug, Clone)]
pub struct InvalidMessage {
    pub msg: String,
}<|MERGE_RESOLUTION|>--- conflicted
+++ resolved
@@ -111,9 +111,9 @@
 /// +---------------+
 /// ~   source_sn   ~ if B==1
 /// +---------------+
-/// ~first_broker_id~ if C==1
+/// ~first_router_id~ if C==1
 /// +---------------+
-/// ~first_broker_sn~ if D==1
+/// ~first_router_sn~ if D==1
 /// +---------------+
 /// ~   timestamp   ~ if E==1
 /// +---------------+
@@ -127,8 +127,8 @@
 pub struct DataInfo {
     pub source_id: Option<PeerId>,
     pub source_sn: Option<ZInt>,
-    pub first_broker_id: Option<PeerId>,
-    pub first_broker_sn: Option<ZInt>,
+    pub first_router_id: Option<PeerId>,
+    pub first_router_sn: Option<ZInt>,
     pub timestamp: Option<Timestamp>,
     pub kind: Option<ZInt>,
     pub encoding: Option<ZInt>,
@@ -216,8 +216,8 @@
     pub mod info_flag {
         pub const SRCID: u8 = 1; // 0x01
         pub const SRCSN: u8 = 1 << 1; // 0x02
-        pub const BKRID: u8 = 1 << 2; // 0x04
-        pub const BKRSN: u8 = 1 << 3; // 0x08
+        pub const RTRID: u8 = 1 << 2; // 0x04
+        pub const RTRSN: u8 = 1 << 3; // 0x08
         pub const TS: u8 = 1 << 4; // 0x10
         pub const KIND: u8 = 1 << 5; // 0x20
         pub const ENC: u8 = 1 << 6; // 0x40
@@ -237,20 +237,6 @@
     }
 }
 
-<<<<<<< HEAD
-=======
-#[derive(Debug, Clone, PartialEq)]
-pub struct DataInfo {
-    pub source_id: Option<PeerId>,
-    pub source_sn: Option<ZInt>,
-    pub first_router_id: Option<PeerId>,
-    pub first_router_sn: Option<ZInt>,
-    pub timestamp: Option<Timestamp>,
-    pub kind: Option<ZInt>,
-    pub encoding: Option<ZInt>,
-}
-
->>>>>>> c75bc88c
 //  7 6 5 4 3 2 1 0
 // +-+-+-+-+-+-+-+-+
 // |X|X|X| DECLARE |
