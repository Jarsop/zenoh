//
// Copyright (c) 2023 ZettaScale Technology
//
// This program and the accompanying materials are made available under the
// terms of the Eclipse Public License 2.0 which is available at
// http://www.eclipse.org/legal/epl-2.0, or the Apache License, Version 2.0
// which is available at https://www.apache.org/licenses/LICENSE-2.0.
//
// SPDX-License-Identifier: EPL-2.0 OR Apache-2.0
//
// Contributors:
//   ZettaScale Zenoh Team, <zenoh@zettascale.tech>
//
use crate::{
    config::*, get_tls_addr, get_tls_host, get_tls_server_name,
    verify::WebPkiVerifierAnyServerName, TLS_ACCEPT_THROTTLE_TIME, TLS_DEFAULT_MTU,
    TLS_LINGER_TIMEOUT, TLS_LOCATOR_PREFIX,
};
use async_rustls::{
    rustls::{
        server::AllowAnyAuthenticatedClient, version::TLS13, Certificate, ClientConfig,
        OwnedTrustAnchor, PrivateKey, RootCertStore, ServerConfig,
    },
    TlsAcceptor, TlsConnector, TlsStream,
};
use async_std::fs;
use async_std::net::{SocketAddr, TcpListener, TcpStream};
use async_std::prelude::FutureExt;
use async_std::sync::Mutex as AsyncMutex;
use async_std::task;
use async_std::task::JoinHandle;
use async_trait::async_trait;
use futures::io::AsyncReadExt;
use futures::io::AsyncWriteExt;
use std::cell::UnsafeCell;
use std::collections::HashMap;
use std::convert::TryInto;
use std::fmt;
use std::fs::File;
use std::io::{BufReader, Cursor};
use std::net::{IpAddr, Shutdown};
use std::sync::atomic::{AtomicBool, Ordering};
use std::sync::{Arc, RwLock};
use std::time::Duration;
use webpki::TrustAnchor;
use zenoh_core::{zasynclock, zread, zwrite};
use zenoh_link_commons::{
    LinkManagerUnicastTrait, LinkUnicast, LinkUnicastTrait, NewLinkChannelSender,
};
use zenoh_protocol::core::endpoint::Config;
use zenoh_protocol::core::{EndPoint, Locator};
use zenoh_result::{bail, zerror, ZResult};
use zenoh_sync::Signal;

pub struct LinkUnicastTls {
    // The underlying socket as returned from the async-rustls library
    // NOTE: TlsStream requires &mut for read and write operations. This means
    //       that concurrent reads and writes are not possible. To achieve that,
    //       we use an UnsafeCell for interior mutability. Using an UnsafeCell
    //       is safe in our case since the transmission and reception logic
    //       already ensures that no concurrent reads or writes can happen on
    //       the same stream: there is only one task at the time that writes on
    //       the stream and only one task at the time that reads from the stream.
    inner: UnsafeCell<TlsStream<TcpStream>>,
    // The source socket address of this link (address used on the local host)
    src_addr: SocketAddr,
    src_locator: Locator,
    // The destination socket address of this link (address used on the local host)
    dst_addr: SocketAddr,
    dst_locator: Locator,
    // Make sure there are no concurrent read or writes
    write_mtx: AsyncMutex<()>,
    read_mtx: AsyncMutex<()>,
}

unsafe impl Send for LinkUnicastTls {}
unsafe impl Sync for LinkUnicastTls {}

impl LinkUnicastTls {
    fn new(
        socket: TlsStream<TcpStream>,
        src_addr: SocketAddr,
        dst_addr: SocketAddr,
    ) -> LinkUnicastTls {
        let (tcp_stream, _) = socket.get_ref();
        // Set the TLS nodelay option
        if let Err(err) = tcp_stream.set_nodelay(true) {
            log::warn!(
                "Unable to set NODEALY option on TLS link {} => {}: {}",
                src_addr,
                dst_addr,
                err
            );
        }

        // Set the TLS linger option
        if let Err(err) = zenoh_util::net::set_linger(
            tcp_stream,
            Some(Duration::from_secs(
                (*TLS_LINGER_TIMEOUT).try_into().unwrap(),
            )),
        ) {
            log::warn!(
                "Unable to set LINGER option on TLS link {} => {}: {}",
                src_addr,
                dst_addr,
                err
            );
        }

        // Build the Tls object
        LinkUnicastTls {
            inner: UnsafeCell::new(socket),
            src_addr,
            src_locator: Locator::new(TLS_LOCATOR_PREFIX, src_addr.to_string(), "").unwrap(),
            dst_addr,
            dst_locator: Locator::new(TLS_LOCATOR_PREFIX, dst_addr.to_string(), "").unwrap(),
            write_mtx: AsyncMutex::new(()),
            read_mtx: AsyncMutex::new(()),
        }
    }

    // NOTE: It is safe to suppress Clippy warning since no concurrent reads
    //       or concurrent writes will ever happen. The read_mtx and write_mtx
    //       are respectively acquired in any read and write operation.
    #[allow(clippy::mut_from_ref)]
    fn get_sock_mut(&self) -> &mut TlsStream<TcpStream> {
        unsafe { &mut *self.inner.get() }
    }
}

#[async_trait]
impl LinkUnicastTrait for LinkUnicastTls {
    async fn close(&self) -> ZResult<()> {
        log::trace!("Closing TLS link: {}", self);
        // Flush the TLS stream
        let _guard = zasynclock!(self.write_mtx);
        let tls_stream = self.get_sock_mut();
        let res = tls_stream.flush().await;
        log::trace!("TLS link flush {}: {:?}", self, res);
        // Close the underlying TCP stream
        let (tcp_stream, _) = tls_stream.get_ref();
        let res = tcp_stream.shutdown(Shutdown::Both);
        log::trace!("TLS link shutdown {}: {:?}", self, res);
        res.map_err(|e| zerror!(e).into())
    }

    async fn write(&self, buffer: &[u8]) -> ZResult<usize> {
        let _guard = zasynclock!(self.write_mtx);
        self.get_sock_mut().write(buffer).await.map_err(|e| {
            log::trace!("Write error on TLS link {}: {}", self, e);
            zerror!(e).into()
        })
    }

    async fn write_all(&self, buffer: &[u8]) -> ZResult<()> {
        let _guard = zasynclock!(self.write_mtx);
        self.get_sock_mut().write_all(buffer).await.map_err(|e| {
            log::trace!("Write error on TLS link {}: {}", self, e);
            zerror!(e).into()
        })
    }

    async fn read(&self, buffer: &mut [u8]) -> ZResult<usize> {
        let _guard = zasynclock!(self.read_mtx);
        self.get_sock_mut().read(buffer).await.map_err(|e| {
            log::trace!("Read error on TLS link {}: {}", self, e);
            zerror!(e).into()
        })
    }

    async fn read_exact(&self, buffer: &mut [u8]) -> ZResult<()> {
        let _guard = zasynclock!(self.read_mtx);
        self.get_sock_mut().read_exact(buffer).await.map_err(|e| {
            log::trace!("Read error on TLS link {}: {}", self, e);
            zerror!(e).into()
        })
    }

    #[inline(always)]
    fn get_src(&self) -> &Locator {
        &self.src_locator
    }

    #[inline(always)]
    fn get_dst(&self) -> &Locator {
        &self.dst_locator
    }

    #[inline(always)]
    fn get_mtu(&self) -> u16 {
        *TLS_DEFAULT_MTU
    }

    #[inline(always)]
    fn is_reliable(&self) -> bool {
        true
    }

    #[inline(always)]
    fn is_streamed(&self) -> bool {
        true
    }
}

impl Drop for LinkUnicastTls {
    fn drop(&mut self) {
        // Close the underlying TCP stream
        let (tcp_stream, _) = self.get_sock_mut().get_ref();
        let _ = tcp_stream.shutdown(Shutdown::Both);
    }
}

impl fmt::Display for LinkUnicastTls {
    fn fmt(&self, f: &mut fmt::Formatter<'_>) -> fmt::Result {
        write!(f, "{} => {}", self.src_addr, self.dst_addr)?;
        Ok(())
    }
}

impl fmt::Debug for LinkUnicastTls {
    fn fmt(&self, f: &mut fmt::Formatter<'_>) -> fmt::Result {
        f.debug_struct("Tls")
            .field("src", &self.src_addr)
            .field("dst", &self.dst_addr)
            .finish()
    }
}

/*************************************/
/*          LISTENER                 */
/*************************************/
struct ListenerUnicastTls {
    endpoint: EndPoint,
    active: Arc<AtomicBool>,
    signal: Signal,
    handle: JoinHandle<ZResult<()>>,
}

impl ListenerUnicastTls {
    fn new(
        endpoint: EndPoint,
        active: Arc<AtomicBool>,
        signal: Signal,
        handle: JoinHandle<ZResult<()>>,
    ) -> ListenerUnicastTls {
        ListenerUnicastTls {
            endpoint,
            active,
            signal,
            handle,
        }
    }
}

pub struct LinkManagerUnicastTls {
    manager: NewLinkChannelSender,
    listeners: Arc<RwLock<HashMap<SocketAddr, ListenerUnicastTls>>>,
}

impl LinkManagerUnicastTls {
    pub fn new(manager: NewLinkChannelSender) -> Self {
        Self {
            manager,
            listeners: Arc::new(RwLock::new(HashMap::new())),
        }
    }
}

#[async_trait]
impl LinkManagerUnicastTrait for LinkManagerUnicastTls {
    async fn new_link(&self, endpoint: EndPoint) -> ZResult<LinkUnicast> {
        let epaddr = endpoint.address();
        let epconf = endpoint.config();

        let server_name = get_tls_server_name(&epaddr)?;
        let addr = get_tls_addr(&epaddr).await?;

        // Initialize the TLS Config
        let client_config = TlsClientConfig::new(&epconf)
            .await
            .map_err(|e| zerror!("Cannot create a new TLS listener to {endpoint}: {e}"))?;
        let config = Arc::new(client_config.client_config);
        let connector = TlsConnector::from(config);

        // Initialize the TcpStream
        let tcp_stream = TcpStream::connect(addr).await.map_err(|e| {
            zerror!(
                "Can not create a new TLS link bound to {:?}: {}",
                server_name,
                e
            )
        })?;

        let src_addr = tcp_stream.local_addr().map_err(|e| {
            zerror!(
                "Can not create a new TLS link bound to {:?}: {}",
                server_name,
                e
            )
        })?;

        let dst_addr = tcp_stream.peer_addr().map_err(|e| {
            zerror!(
                "Can not create a new TLS link bound to {:?}: {}",
                server_name,
                e
            )
        })?;

        // Initialize the TlsStream
        let tls_stream = connector
            .connect(server_name.to_owned(), tcp_stream)
            .await
            .map_err(|e| {
                zerror!(
                    "Can not create a new TLS link bound to {:?}: {}",
                    server_name,
                    e
                )
            })?;
        let tls_stream = TlsStream::Client(tls_stream);

        let link = Arc::new(LinkUnicastTls::new(tls_stream, src_addr, dst_addr));

        Ok(LinkUnicast(link))
    }

    async fn new_listener(&self, endpoint: EndPoint) -> ZResult<Locator> {
        let epaddr = endpoint.address();
        let epconf = endpoint.config();

        let addr = get_tls_addr(&epaddr).await?;
        let host = get_tls_host(&epaddr)?;

        // Initialize TlsConfig
        let tls_server_config = TlsServerConfig::new(&epconf)
            .await
            .map_err(|e| zerror!("Cannot create a new TLS listener on {addr}. {e}"))?;

        // Initialize the TcpListener
        let socket = TcpListener::bind(addr)
            .await
            .map_err(|e| zerror!("Can not create a new TLS listener on {}: {}", addr, e))?;

        let local_addr = socket
            .local_addr()
            .map_err(|e| zerror!("Can not create a new TLS listener on {}: {}", addr, e))?;
        let local_port = local_addr.port();

        // Initialize the TlsAcceptor
        let acceptor = TlsAcceptor::from(Arc::new(tls_server_config.server_config));
        let active = Arc::new(AtomicBool::new(true));
        let signal = Signal::new();

        // Spawn the accept loop for the listener
        let c_active = active.clone();
        let c_signal = signal.clone();
        let c_manager = self.manager.clone();
        let c_listeners = self.listeners.clone();
        let c_addr = local_addr;
        let handle = task::spawn(async move {
            // Wait for the accept loop to terminate
            let res = accept_task(socket, acceptor, c_active, c_signal, c_manager).await;
            zwrite!(c_listeners).remove(&c_addr);
            res
        });

        // Update the endpoint locator address
        let locator = Locator::new(
            endpoint.protocol(),
            format!("{host}:{local_port}"),
            endpoint.metadata(),
        )?;

        let listener = ListenerUnicastTls::new(endpoint, active, signal, handle);
        // Update the list of active listeners on the manager
        zwrite!(self.listeners).insert(local_addr, listener);

        Ok(locator)
    }

    async fn del_listener(&self, endpoint: &EndPoint) -> ZResult<()> {
        let epaddr = endpoint.address();

        let addr = get_tls_addr(&epaddr).await?;

        // Stop the listener
        let listener = zwrite!(self.listeners).remove(&addr).ok_or_else(|| {
            let e = zerror!(
                "Can not delete the TLS listener because it has not been found: {}",
                addr
            );
            log::trace!("{}", e);
            e
        })?;

        // Send the stop signal
        listener.active.store(false, Ordering::Release);
        listener.signal.trigger();
        listener.handle.await
    }

    fn get_listeners(&self) -> Vec<EndPoint> {
        zread!(self.listeners)
            .values()
            .map(|x| x.endpoint.clone())
            .collect()
    }

    fn get_locators(&self) -> Vec<Locator> {
        let mut locators = vec![];

        let guard = zread!(self.listeners);
        for (key, value) in guard.iter() {
            let (kip, kpt) = (key.ip(), key.port());

            // Either ipv4/0.0.0.0 or ipv6/[::]
            if kip.is_unspecified() {
                let mut addrs = match kip {
                    IpAddr::V4(_) => zenoh_util::net::get_ipv4_ipaddrs(),
                    IpAddr::V6(_) => zenoh_util::net::get_ipv6_ipaddrs(),
                };
                let iter = addrs.drain(..).map(|x| {
                    Locator::new(
                        value.endpoint.protocol(),
                        SocketAddr::new(x, kpt).to_string(),
                        value.endpoint.metadata(),
                    )
                    .unwrap()
                });
                locators.extend(iter);
            } else {
                locators.push(value.endpoint.to_locator());
            }
        }

        locators
    }
}

async fn accept_task(
    socket: TcpListener,
    acceptor: TlsAcceptor,
    active: Arc<AtomicBool>,
    signal: Signal,
    manager: NewLinkChannelSender,
) -> ZResult<()> {
    enum Action {
        Accept((TcpStream, SocketAddr)),
        Stop,
    }

    async fn accept(socket: &TcpListener) -> ZResult<Action> {
        let res = socket.accept().await.map_err(|e| zerror!(e))?;
        Ok(Action::Accept(res))
    }

    async fn stop(signal: Signal) -> ZResult<Action> {
        signal.wait().await;
        Ok(Action::Stop)
    }

    let src_addr = socket.local_addr().map_err(|e| {
        let e = zerror!("Can not accept TLS connections: {}", e);
        log::warn!("{}", e);
        e
    })?;

    log::trace!("Ready to accept TLS connections on: {:?}", src_addr);
    while active.load(Ordering::Acquire) {
        // Wait for incoming connections
        let (tcp_stream, dst_addr) = match accept(&socket).race(stop(signal.clone())).await {
            Ok(action) => match action {
                Action::Accept((tcp_stream, dst_addr)) => (tcp_stream, dst_addr),
                Action::Stop => break,
            },
            Err(e) => {
                log::warn!("{}. Hint: increase the system open file limit.", e);
                // Throttle the accept loop upon an error
                // NOTE: This might be due to various factors. However, the most common case is that
                //       the process has reached the maximum number of open files in the system. On
                //       Linux systems this limit can be changed by using the "ulimit" command line
                //       tool. In case of systemd-based systems, this can be changed by using the
                //       "sysctl" command line tool.
                task::sleep(Duration::from_micros(*TLS_ACCEPT_THROTTLE_TIME)).await;
                continue;
            }
        };
        // Accept the TLS connection
        let tls_stream = match acceptor.accept(tcp_stream).await {
            Ok(stream) => TlsStream::Server(stream),
            Err(e) => {
                let e = format!("Can not accept TLS connection: {e}");
                log::warn!("{}", e);
                continue;
            }
        };

        log::debug!("Accepted TLS connection on {:?}: {:?}", src_addr, dst_addr);
        // Create the new link object
        let link = Arc::new(LinkUnicastTls::new(tls_stream, src_addr, dst_addr));

        // Communicate the new link to the initial transport manager
        if let Err(e) = manager.send_async(LinkUnicast(link)).await {
            log::error!("{}-{}: {}", file!(), line!(), e)
        }
    }

    Ok(())
}

struct TlsServerConfig {
    server_config: ServerConfig,
}

impl TlsServerConfig {
    pub async fn new(config: &Config<'_>) -> ZResult<TlsServerConfig> {
        let tls_server_client_auth: bool = match config.get(TLS_CLIENT_AUTH) {
            Some(s) => s
                .parse()
                .map_err(|_| zerror!("Unknown client auth argument: {}", s))?,
            None => false,
        };
        let tls_server_private_key = TlsServerConfig::load_tls_private_key(config).await?;
        let tls_server_certificate = TlsServerConfig::load_tls_certificate(config).await?;

        let mut keys: Vec<PrivateKey> =
            rustls_pemfile::rsa_private_keys(&mut Cursor::new(&tls_server_private_key))
                .map_err(|e| zerror!(e))
                .map(|mut keys| keys.drain(..).map(PrivateKey).collect())?;

        if keys.is_empty() {
            keys = rustls_pemfile::pkcs8_private_keys(&mut Cursor::new(&tls_server_private_key))
                .map_err(|e| zerror!(e))
                .map(|mut keys| keys.drain(..).map(PrivateKey).collect())?;
        }

        if keys.is_empty() {
            keys = rustls_pemfile::ec_private_keys(&mut Cursor::new(&tls_server_private_key))
                .map_err(|e| zerror!(e))
                .map(|mut keys| keys.drain(..).map(PrivateKey).collect())?;
        }

        if keys.is_empty() {
            bail!("No private key found");
        }

        let certs: Vec<Certificate> =
            rustls_pemfile::certs(&mut Cursor::new(&tls_server_certificate))
                .map_err(|e| zerror!(e))
                .map(|mut certs| certs.drain(..).map(Certificate).collect())?;

        let sc = if tls_server_client_auth {
            let root_cert_store = load_trust_anchors(config)?.map_or_else(
                || {
                    Err(zerror!(
                        "Missing root certificates while client authentication is enabled."
                    ))
                },
                Ok,
            )?;
            ServerConfig::builder()
                .with_safe_default_cipher_suites()
                .with_safe_default_kx_groups()
                .with_protocol_versions(&[&TLS13]) // Force TLS 1.3
                .map_err(|e| zerror!(e))?
                .with_client_cert_verifier(Arc::new(AllowAnyAuthenticatedClient::new(root_cert_store)))
                .with_single_cert(certs, keys.remove(0))
                .map_err(|e| zerror!(e))?
        } else {
            ServerConfig::builder()
                .with_safe_defaults()
                .with_no_client_auth()
                .with_single_cert(certs, keys.remove(0))
                .map_err(|e| zerror!(e))?
        };
        Ok(TlsServerConfig { server_config: sc })
    }

    async fn load_tls_private_key(config: &Config<'_>) -> ZResult<Vec<u8>> {
        load_tls_key(
            config,
            TLS_SERVER_PRIVATE_KEY_RAW,
            TLS_SERVER_PRIVATE_KEY_FILE,
        )
        .await
    }

    async fn load_tls_certificate(config: &Config<'_>) -> ZResult<Vec<u8>> {
        load_tls_certificate(
            config,
            TLS_SERVER_CERTIFICATE_RAW,
            TLS_SERVER_CERTIFICATE_FILE,
        )
        .await
    }
}

struct TlsClientConfig {
    client_config: ClientConfig,
}

impl TlsClientConfig {
    pub async fn new(config: &Config<'_>) -> ZResult<TlsClientConfig> {
<<<<<<< HEAD
        let tls_client_server_auth: bool = match config.get(TLS_CLIENT_AUTH) {
            Some(s) => s
                .parse()
                .map_err(|_| zerror!("Unknown client auth argument: {}", s))?,
            None => false,
        };
=======
        let client_auth: bool = config
            .get(TLS_CLIENT_AUTH)
            .unwrap_or(TLS_CLIENT_AUTH_DEFAULT)
            .parse()?;

        let server_name_verification: bool = config
            .get(TLS_SERVER_NAME_VERIFICATION)
            .unwrap_or(TLS_SERVER_NAME_VERIFICATION_DEFAULT)
            .parse()?;

        if !server_name_verification {
            log::warn!("Skipping name verification of servers");
        }
>>>>>>> 2a08f1ab

        // Allows mixed user-generated CA and webPKI CA
        log::debug!("Loading default Web PKI certificates.");
        let mut root_cert_store: RootCertStore = RootCertStore {
            roots: load_default_webpki_certs().roots,
        };

        if let Some(custom_root_cert) = load_trust_anchors(config)? {
            log::debug!("Loading user-generated certificates.");
            root_cert_store.add_trust_anchors(custom_root_cert.roots.into_iter());
        }

        let cc = if tls_client_server_auth {
            log::debug!("Loading client authentication key and certificate...");
            let tls_client_private_key = TlsClientConfig::load_tls_private_key(config).await?;
            let tls_client_certificate = TlsClientConfig::load_tls_certificate(config).await?;

            let certs: Vec<Certificate> =
                rustls_pemfile::certs(&mut Cursor::new(&tls_client_certificate))
                    .map_err(|e| zerror!(e))
                    .map(|mut certs| certs.drain(..).map(Certificate).collect())?;

            let mut keys: Vec<PrivateKey> =
                rustls_pemfile::rsa_private_keys(&mut Cursor::new(&tls_client_private_key))
                    .map_err(|e| zerror!(e))
                    .map(|mut keys| keys.drain(..).map(PrivateKey).collect())?;

            if keys.is_empty() {
                keys =
                    rustls_pemfile::pkcs8_private_keys(&mut Cursor::new(&tls_client_private_key))
                        .map_err(|e| zerror!(e))
                        .map(|mut keys| keys.drain(..).map(PrivateKey).collect())?;
            }

            if keys.is_empty() {
                bail!("No private key found");
            }

            let builder = ClientConfig::builder()
                .with_safe_default_cipher_suites()
                .with_safe_default_kx_groups()
                .with_protocol_versions(&[&TLS13])
                .expect("Config parameters should be valid");

            if server_name_verification {
                builder
                    .with_root_certificates(root_cert_store)
                    .with_client_auth_cert(certs, keys.remove(0))
            } else {
                builder
                    .with_custom_certificate_verifier(Arc::new(WebPkiVerifierAnyServerName::new(
                        root_cert_store,
                    )))
                    .with_client_auth_cert(certs, keys.remove(0))
            }
            .expect("bad certificate/key")
        } else {
            let builder = ClientConfig::builder().with_safe_defaults();
            if server_name_verification {
                builder
                    .with_root_certificates(root_cert_store)
                    .with_no_client_auth()
            } else {
                builder
                    .with_custom_certificate_verifier(Arc::new(WebPkiVerifierAnyServerName::new(
                        root_cert_store,
                    )))
                    .with_no_client_auth()
            }
        };
        Ok(TlsClientConfig { client_config: cc })
    }

    async fn load_tls_private_key(config: &Config<'_>) -> ZResult<Vec<u8>> {
        load_tls_key(
            config,
            TLS_CLIENT_PRIVATE_KEY_RAW,
            TLS_CLIENT_PRIVATE_KEY_FILE,
        )
        .await
    }

    async fn load_tls_certificate(config: &Config<'_>) -> ZResult<Vec<u8>> {
        load_tls_certificate(
            config,
            TLS_CLIENT_CERTIFICATE_RAW,
            TLS_CLIENT_CERTIFICATE_FILE,
        )
        .await
    }
}

async fn load_tls_key(
    config: &Config<'_>,
    tls_private_key_raw_config_key: &str,
    tls_private_key_file_config_key: &str,
) -> ZResult<Vec<u8>> {
    if let Some(value) = config.get(tls_private_key_raw_config_key) {
        return Ok(value.as_bytes().to_vec());
    } else if let Some(value) = config.get(tls_private_key_file_config_key) {
        return Ok(fs::read(value)
            .await
            .map_err(|e| zerror!("Invalid TLS private key file: {}", e))?)
        .and_then(|result| {
            if result.is_empty() {
                Err(zerror!("Empty TLS key.").into())
            } else {
                Ok(result)
            }
        });
    }
    Err(zerror!("Missing TLS private key.").into())
}

async fn load_tls_certificate(
    config: &Config<'_>,
    tls_certificate_raw_config_key: &str,
    tls_certificate_file_config_key: &str,
) -> ZResult<Vec<u8>> {
    if let Some(value) = config.get(tls_certificate_raw_config_key) {
        return Ok(value.as_bytes().to_vec());
    } else if let Some(value) = config.get(tls_certificate_file_config_key) {
        return Ok(fs::read(value)
            .await
            .map_err(|e| zerror!("Invalid TLS certificate file: {}", e))?);
    }
    Err(zerror!("Missing tls certificates.").into())
}

fn load_trust_anchors(config: &Config<'_>) -> ZResult<Option<RootCertStore>> {
    let mut root_cert_store = RootCertStore::empty();
    if let Some(value) = config.get(TLS_ROOT_CA_CERTIFICATE_RAW) {
        let mut pem = BufReader::new(value.as_bytes());
        let certs = rustls_pemfile::certs(&mut pem)?;
        let trust_anchors = certs.iter().map(|cert| {
            let ta = TrustAnchor::try_from_cert_der(&cert[..]).unwrap();
            OwnedTrustAnchor::from_subject_spki_name_constraints(
                ta.subject,
                ta.spki,
                ta.name_constraints,
            )
        });
        root_cert_store.add_trust_anchors(trust_anchors.into_iter());
        return Ok(Some(root_cert_store));
    }
    if let Some(filename) = config.get(TLS_ROOT_CA_CERTIFICATE_FILE) {
        let mut pem = BufReader::new(File::open(filename)?);
        let certs = rustls_pemfile::certs(&mut pem)?;
        let trust_anchors = certs.iter().map(|cert| {
            let ta = TrustAnchor::try_from_cert_der(&cert[..]).unwrap();
            OwnedTrustAnchor::from_subject_spki_name_constraints(
                ta.subject,
                ta.spki,
                ta.name_constraints,
            )
        });
        root_cert_store.add_trust_anchors(trust_anchors.into_iter());
        return Ok(Some(root_cert_store));
    }
    Ok(None)
}

fn load_default_webpki_certs() -> RootCertStore {
    let mut root_cert_store = RootCertStore::empty();
    root_cert_store.add_trust_anchors(webpki_roots::TLS_SERVER_ROOTS.0.iter().map(|ta| {
        OwnedTrustAnchor::from_subject_spki_name_constraints(
            ta.subject,
            ta.spki,
            ta.name_constraints,
        )
    }));
    root_cert_store
}<|MERGE_RESOLUTION|>--- conflicted
+++ resolved
@@ -603,28 +603,25 @@
 
 impl TlsClientConfig {
     pub async fn new(config: &Config<'_>) -> ZResult<TlsClientConfig> {
-<<<<<<< HEAD
         let tls_client_server_auth: bool = match config.get(TLS_CLIENT_AUTH) {
             Some(s) => s
                 .parse()
                 .map_err(|_| zerror!("Unknown client auth argument: {}", s))?,
             None => false,
         };
-=======
-        let client_auth: bool = config
-            .get(TLS_CLIENT_AUTH)
-            .unwrap_or(TLS_CLIENT_AUTH_DEFAULT)
-            .parse()?;
-
-        let server_name_verification: bool = config
-            .get(TLS_SERVER_NAME_VERIFICATION)
-            .unwrap_or(TLS_SERVER_NAME_VERIFICATION_DEFAULT)
-            .parse()?;
-
-        if !server_name_verification {
-            log::warn!("Skipping name verification of servers");
-        }
->>>>>>> 2a08f1ab
+
+        let tls_server_name_verification: bool = match config.get(TLS_SERVER_NAME_VERIFICATION) {
+            Some(s) => {
+                let s: bool = s
+                    .parse()
+                    .map_err(|_| zerror!("Unknown server name verification argument: {}", s))?;
+                if s {
+                    log::warn!("Skipping name verification of servers");
+                }
+                s
+            }
+            None => false,
+        };
 
         // Allows mixed user-generated CA and webPKI CA
         log::debug!("Loading default Web PKI certificates.");
@@ -667,9 +664,9 @@
                 .with_safe_default_cipher_suites()
                 .with_safe_default_kx_groups()
                 .with_protocol_versions(&[&TLS13])
-                .expect("Config parameters should be valid");
-
-            if server_name_verification {
+                .map_err(|e| zerror!("Config parameters should be valid: {}", e))?;
+
+            if tls_server_name_verification {
                 builder
                     .with_root_certificates(root_cert_store)
                     .with_client_auth_cert(certs, keys.remove(0))
@@ -680,10 +677,10 @@
                     )))
                     .with_client_auth_cert(certs, keys.remove(0))
             }
-            .expect("bad certificate/key")
+            .map_err(|e| zerror!("Bad certificate/key: {}", e))?
         } else {
             let builder = ClientConfig::builder().with_safe_defaults();
-            if server_name_verification {
+            if tls_server_name_verification {
                 builder
                     .with_root_certificates(root_cert_store)
                     .with_no_client_auth()
